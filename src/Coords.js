--- conflicted
+++ resolved
@@ -171,32 +171,6 @@
                 sum += f * f;
             }
 
-<<<<<<< HEAD
-    /**
-     * Set coordinates by either user coordinates or screen coordinates and recalculate the other one.
-     * @param {Number} coord_type The type of coordinates used here. Possible values are <b>COORDS_BY_USER</b> and <b>COORDS_BY_SCREEN</b>.
-     * @param {Array} coordinates An array of affine coordinates the Coords object is set to.
-     * @param {Boolean} [doRound=true] flag If true or null round the coordinates in usr2screen. This is used in smooth curve plotting.
-     * The IE needs rounded coordinates. Id doRound==false we have to round in updatePathString.
-     * @returns {JXG.Coords} Reference to the coords object.
-     */
-    setCoordinates: function (coord_type, coordinates, doRound) {
-        var uc = this.usrCoords,
-            sc = this.scrCoords,
-            ou = [uc[0], uc[1], uc[2]],
-            os = [sc[0], sc[1], sc[2]];
-
-        if (coord_type === JXG.COORDS_BY_USER) {
-            if (coordinates.length === 2) { // Euclidean coordinates
-                uc[0] = 1.0;
-                uc[1] = coordinates[0];
-                uc[2] = coordinates[1];
-            } else { // Homogeneous coordinates (normalized)
-                uc[0] = coordinates[0];
-                uc[1] = coordinates[1];
-                uc[2] = coordinates[2];
-                this.normalizeUsrCoords();
-=======
             return Math.sqrt(sum);
         },
 
@@ -211,8 +185,8 @@
         setCoordinates: function (coord_type, coordinates, doRound) {
             var uc = this.usrCoords,
                 sc = this.scrCoords,
-                ou = this.usrCoords.slice(0),
-                os = this.scrCoords.slice(0);
+                ou = [uc[0], uc[1], uc[2]],
+                os = [sc[0], sc[1], sc[2]];
 
             if (coord_type === JXG.COORDS_BY_USER) {
                 if (coordinates.length === 2) { // Euclidean coordinates
@@ -230,7 +204,6 @@
                 sc[1] = coordinates[0];
                 sc[2] = coordinates[1];
                 this.screen2usr();
->>>>>>> 84ad29a5
             }
 
             if (os[1] !== sc[1] || os[2] !== sc[2]) {
