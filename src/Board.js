/*
    Copyright 2008-2010
        Matthias Ehmann,
        Michael Gerhaeuser,
        Carsten Miller,
        Bianca Valentin,
        Alfred Wassermann,
        Peter Wilfahrt

    This file is part of JSXGraph.

    JSXGraph is free software: you can redistribute it and/or modify
    it under the terms of the GNU Lesser General Public License as published by
    the Free Software Foundation, either version 3 of the License, or
    (at your option) any later version.

    JSXGraph is distributed in the hope that it will be useful,
    but WITHOUT ANY WARRANTY; without even the implied warranty of
    MERCHANTABILITY or FITNESS FOR A PARTICULAR PURPOSE.  See the
    GNU Lesser General Public License for more details.

    You should have received a copy of the GNU Lesser General Public License
    along with JSXGraph.  If not, see <http://www.gnu.org/licenses/>.
*/

/**
 * @fileoverview The Board object is defined in this file. Board controls all properties and methods
 * used to manage a geonext board like adding geometric elements, removing them, managing
 * mouse over, drag & drop of geometric objects etc.
 * @author graphjs
 * @version 0.1
 */

/**
 * Constructs a new Board object.
 * @class This is the Board class. It stores all methods and properties required
 * to manage a geonext board like adding geometric elements, removing them, managing
 * mouse over, drag & drop of geometric objects etc.
 * @constructor
 * @param {String,Object} container The id or reference of the html-element the board is drawn in.
 * @param {JXG.AbstractRenderer} renderer The reference of a geonext renderer.
 * @param {String} id Unique identifier for the board, may be an empty string or null or even undefined.
 * @param {JXG.Coords} origin The coordinates where the origin is placed, in user coordinates.
 * @param {float} zoomX Zoom factor in x-axis direction
 * @param {float} zoomY Zoom factor in y-axis direction
 * @param {int} unitX Units in x-axis direction
 * @param {int} unitY Units in y-axis direction
 * @param {int} canvasWidth  The width of canvas
 * @param {int} canvasHeight The height of canvas
 * @param {bool} showCopyright Display the copyright text
 */
JXG.Board = function(container, renderer, id, origin, zoomX, zoomY, unitX, unitY, canvasWidth, canvasHeight, showCopyright) {
    /**
     * Board is in no special mode, objects are highlighted on mouse over and objects may be
     * clicked to start drag&drop.
     * @type int
     * @private
     * @final
     */
    this.BOARD_MODE_NONE = 0x0000;

    /**
     * Board is in drag mode, objects aren't highlighted on mouse over and the object referenced in
     * drag_obj is updated on mouse movement.
     * @type int
     * @see #drag_obj
     * @private
     * @final
     */
    this.BOARD_MODE_DRAG = 0x0001;

    /**
     * Board is in construction mode, objects are highlighted on mouse over and the behaviour of the board
     * is determined by the construction type stored in the field constructionType.
     * @type int
     * @see #constructionType
     * @private
     * @final
     */
    this.BOARD_MODE_CONSTRUCT = 0x0010;

    /**
     * Board is in move origin mode.
     * @type int
     * @private
     * @final
     */
    this.BOARD_MODE_MOVE_ORIGIN = 0x0002;

    /**
     * Updating is made with low quality, e.g. graphs are evaluated at a lesser amount of points.
     * @type int
     * @see #updateQuality
     * @private
     * @final
     */
    this.BOARD_QUALITY_LOW = 0x1;

    /**
     * Updating is made with high quality, e.g. graphs are evaluated at much more points.
     * @type int
     * @see #updateQuality
     * @private
     * @final
     */
    this.BOARD_QUALITY_HIGH = 0x2;

    /**
     * When the board is in construction mode this construction type says we want to construct a point.
     * @type int
     * @private
     * @final
     */
    this.CONSTRUCTION_TYPE_POINT         = 0x43545054;       // CTPT
    /**
     * When the board is in construction mode this construction type says we want to construct a circle.
     * @type int
     * @private
     * @final
     */
    this.CONSTRUCTION_TYPE_CIRCLE        = 0x4354434C;       // CTCL
    /**
     * When the board is in construction mode this construction type says we want to construct a line.
     * @type int
     * @private
     * @final
     */
    this.CONSTRUCTION_TYPE_LINE          = 0x43544C4E;       // CTLN
    /**
     * When the board is in construction mode this construction type says we want to construct a glider.
     * @type int
     * @private
     * @final
     */
    this.CONSTRUCTION_TYPE_GLIDER        = 0x43544744;       // CTSD
    /**
     * When the board is in construction mode this construction type says we want to construct a midpoint.
     * @type int
     * @private
     * @final
     */
    this.CONSTRUCTION_TYPE_MIDPOINT      = 0x43544D50;       // CTMP
    /**
     * When the board is in construction mode this construction type says we want to construct a perpendicular.
     * @type int
     * @private
     * @final
     */
    this.CONSTRUCTION_TYPE_PERPENDICULAR = 0x43545044;       // CTPD
    /**
     * When the board is in construction mode this construction type says we want to construct a parallel.
     * @type int
     * @private
     * @final
     */
    this.CONSTRUCTION_TYPE_PARALLEL      = 0x4354504C;       // CTPL
    /**
     * When the board is in construction mode this construction type says we want to construct a intersection.
     * @type int
     * @private
     * @final
     */
    this.CONSTRUCTION_TYPE_INTERSECTION  = 0x43544953;       // CTIS

    /**
     * The html-id of the html element containing the board.
     * @type String
     */
    this.container = container;

    /**
     * Pointer to the html element containing the board.
     * @type Object
     */
    this.containerObj = document.getElementById(this.container);
    if (this.containerObj==null) {
        throw new Error("\nJSXGraph: HTML container element '" + (box) + "' not found.");
    }
    //this.containerObj.undoPositioned;  //???

    /**
     * A reference to this boards renderer.
     * @private
     * @type AbstractRenderer
     */
    this.renderer = renderer;

    /**
    * Some standard options
    * @type Options
    */
    //this.options = new JXG.Options();
    this.options = JXG.deepCopy(JXG.Options);
    
    /**
     * Dimension of the board.
     * @private
     * @type int
     */
    this.dimension = 2;

    /**
     * Coordinates of the boards origin
     * @type Coords
     */
    this.origin = {};
    this.origin.usrCoords = [1, 0, 0];
    this.origin.scrCoords = [1, origin[0], origin[1]];

    /**
     * Zoom factor in X direction
     * @type int
     */
    this.zoomX = zoomX;

    /**
     * Zoom factor in Y direction
     * @type int
     */
    this.zoomY = zoomY;

    /**
     * This means the number of pixel which represents
     * one unit in user-coordinates in x direction.
     * @type int
     */
    this.unitX = unitX;

    /**
     * This means the number of pixel which represents
     * one unit in user-coordinates in y direction.
     * @type int
     */
    this.unitY = unitY;

    /**
      * Saving some multiplications
      * @private
      */
    this.stretchX = this.zoomX*this.unitX;
    this.stretchY = this.zoomY*this.unitY;

    /**
     * Canvas Width
     * @type int
     */
    this.canvasWidth = canvasWidth;

    /**
     * Canvas Width
     * @type int
     */
    this.canvasHeight = canvasHeight;

    /**
     * Default font size for labels and texts.
     * @type int
     */
    this.fontSize = this.options.text.fontSize;

    /**
     * A reference to an object of class Algebra.
     * @see Algebra
     * @private
     * @type Algebra
     */
    this.algebra = new JXG.Algebra(this);

    /* If the given id is not valid, generate an unique id */
    if((id != '') && (id != null) && (typeof document.getElementById(id) != 'undefined'))
        this.id = id;
    else
        this.id = this.generateId();

    /**
     * An array containing all hooked functions.
     * @type Array
     */
    this.hooks = [];

    /**
     * An array containing all other boards that are updated after this board has been updated.
     * @private
     * @type Array
     */
    this.dependentBoards = [];

    /**
     * An associative array containing all geometric objects belonging to the board. Key is the id of the object and value is a reference to the object.
     * @private
     * @type Object
     */
    this.objects = {};

    /**
     * This is used for general purpose animations. Stores all the objects that are currently running an animation.
     * @private
     */
    this.animationObjects = {};

    /**
     * An associative array containing all highlighted geometric objects belonging to the board.
     * @private
     * @type Object
     */
    this.highlightedObjects = {};

    /**
     * Number of objects ever created on this board. This includes every object, even invisible and deleted ones.
     * @private
     * @type int
     */
    this.numObjects = 0;

    /**
     * An associative array to store the objects of the board by name. the name of the object is the key and value is a reference to the object.
     * @type Object
     */
    this.elementsByName = {};

    /**
     * The board mode the board is currently in. Possible values are
     * <ul>
     * <li>Board.BOARD_MODE_NONE</li>
     * <li>Board.BOARD_MODE_DRAG</li>
     * <li>Board.BOARD_MODE_CONSTRUCT</li>
     * </ul>
     * @private
     * @type int
     */
    this.mode = this.BOARD_MODE_NONE;

    /**
     * The update quality of the board. In most cases this is set to Board.BOARD_QUALITY_HIGH when mode is not Board.BOARD_MODE_DRAG
     * and Board.QUALITY_HIGH otherwise. Possible values are
     * <ul>
     * <li>BOARD_QUALITY_LOW</li>
     * <li>BOARD_QUALITY_HIGH</li>
     * </ul>
     * @see #mode
     * @private
     * @type int
     */
    this.updateQuality = this.BOARD_QUALITY_HIGH;

   /**
    * If true updates are skipped
     * @private
    * @type bool
    */
   this.isSuspendedRedraw = false;

   /**
    * The way objects can be dragged. If true, objects can only moved on a predefined grid, if false objects can be moved smoothly almost everywhere.
    * @type bool
    */
   this.snapToGrid = this.options.grid.snapToGrid;

   /**
    * The amount of grid points plus one that fit in one unit of user coordinates in x direction.
    * @type int
    */
   this.gridX = this.options.grid.gridX;

   /**
    * The amount of grid points plus one that fit in one unit of user coordinates in y direction.
    * @type int
    */
   this.gridY = this.options.grid.gridY;

   /**
    * Color of the grid.
    * @type string
    */
   this.gridColor = this.options.grid.gridColor;

   /**
    * Opacity of the grid color, between 0 and 1.
    * @type float
    */
   this.gridOpacity = this.options.grid.gridOpacity;

   /**
    * Determines whether the grid is dashed or not.
    * @type bool
    */
   this.gridDash = this.options.grid.gridDash;

   /**
    * The amount of grid points plus one for snapToGrid that fit in one unit of user coordinates in x direction.
    * @type int
    */
   this.snapSizeX = this.options.grid.snapSizeX;

   /**
    * The amount of grid points plus one for snapToGrid that fit in one unit of user coordinates in y direction.
    * @type int
    */
   this.snapSizeY = this.options.grid.snapSizeY;

   this.calculateSnapSizes();

   /**
    * Visibility of the boards grid.
    * @private
    * @type bool
    */
   this.hasGrid = this.options.grid.hasGrid;

   /**
    * The distance from the mouse to the dragged object in x direction when the user clicked the mouse button.
    * @type int
    * @see drag_dy
    * @see #drag_obj
    * @private
    */
   this.drag_dx = 0;

   /**
    * The distance from the mouse to the dragged object in y direction when the user clicked the mouse button.
    * @type int
    * @see drag_dx
    * @see #drag_obj
    * @private
    */
   this.drag_dy = 0;
   
   /**
     * Absolute position of the mouse pointer in screen pixel from the top left corner
     * of the HTML window.
     */
   this.mousePosAbs = [0,0];

    /**
     * Relative position of the mouse pointer in screen pixel from the top left corner
     * of the JSXGraph canvas (the div element contining the board)-
     */
   this.mousePosRel = [0,0];

   /**
    * A reference to the object that is dragged on the board.
    * @private
    * @type Object
    */
   this.drag_obj = null;

   /**
    * string containing the XML text of the construction.
    * it is set in @see FileReader.parseString.
    * Only useful if a construction from GEONExT, Intergeo, ...
    * is read.
    * @type string
    * @private
    */
   this.xmlString = '';

    /*
    * Display the licence text, @see JSXGraph
    */
    if ( (showCopyright!=null && showCopyright) || (showCopyright==null && this.options.showCopyright) ) {
        this.renderer.displayCopyright(JXG.JSXGraph.licenseText,this.fontSize);
    }

   /**
    * Full updates are needed after zoom and axis translates.
    * This saves some time during update
    * @private
    * @type bool
    */
   this.needsFullUpdate = false;

   /**
    * if {reducedUpdate} is set to true, then only the dragged element and few (i.e. 2) following
    * elements are updated during mouse move. On muose up the whole construction is
    * updated. This enables JSXGraph even on very slow devices.
    * @private
    * @type bool
    */
    this.reducedUpdate = false;

   /**
    * If GEONExT constructions are displayed,
    * then this property should be set to true.
    * Then no stdform updates and no dragging
    * of lines, circles and curves is possible.
    * @private
    * @type bool
    */
    this.geonextCompatibilityMode = false;

    if (this.options.text.useASCIIMathML) {
        if (typeof translateASCIIMath != 'undefined') {
            init();
        } else {
            this.options.text.useASCIIMathML = false;
        }
    }
   
   /* Event needs to know which methods to call when mouse is moved or clicked */
   // // Event.observe(this.container, 'mousedown', this.mouseDownListener.bind(this));
   //// Event.observe(this.container, 'mousemove', this.mouseMoveListener.bind(this));
   //Event.observe(document, 'mousedown', this.mouseDownListener.bind(this));
   //Event.observe(this.containerObj, 'mousemove', this.mouseMoveListener.bind(this));

   JXG.addEvent(document,'mousedown', this.mouseDownListener, this);
   JXG.addEvent(this.containerObj, 'mousemove', this.mouseMoveListener, this);

   
   /**
	* iPhone-Events
	*/
	 
   //JXG.addEvent(document,'touchstart', this.touchStartListener, this);
   JXG.addEvent(this.containerObj,'touchstart', this.touchStartListener, this);
   JXG.addEvent(this.containerObj, 'touchmove', this.touchMoveListener, this);
   JXG.addEvent(this.containerObj, 'touchend', this.touchEndListener, this);
};

/**
 * @private
 * Generates unique name for the given object. The result depends on object.type, if the object is a point, just capital characters are used, if it is
 * a line just lower case characters. If object is of type Polygon, lower case prefixed with P_ is used and if it's of type circle, lower case characters
 * prefixed with k_ is used. In any other case, lower case chars prefixed with s_ is used.
 * @param {String,Object} object Reference or id or name of an geometry object that is to be named.
 * @return {String} Unique name for the object.
 */
JXG.Board.prototype.generateName = function(object) {
    if(object.type == JXG.OBJECT_TYPE_TICKS)
        return;

    var possibleNames;
    if(object.elementClass == JXG.OBJECT_CLASS_POINT) {
        // points have capital letters
        possibleNames = ['', 'A', 'B', 'C', 'D', 'E', 'F', 'G', 'H', 'I', 'J', 'K', 'L', 'M', 'N', 'O',
                                  'P', 'Q', 'R', 'S', 'T', 'U', 'V', 'W', 'X', 'Y', 'Z'];
    }
    else {
        // all other elements get lowercase labels
        possibleNames = ['', 'a', 'b', 'c', 'd', 'e', 'f', 'g', 'h', 'i', 'j', 'k', 'l', 'm', 'n', 'o',
                                  'p', 'q', 'r', 's', 't', 'u', 'v', 'w', 'x', 'y', 'z'];
    }

    // how long the name can be at most
    var maxNameLength = 3;
    var pre = '';
    var nameBase = '';
    var post = '';

    if(object.elementClass == JXG.OBJECT_CLASS_POINT || object.elementClass == JXG.OBJECT_CLASS_LINE) {
    }
    else {
        if(object.type == JXG.OBJECT_TYPE_POLYGON) {
            pre = 'P_{';
            post = '}';
        }
        else if(object.type == JXG.OBJECT_TYPE_CIRCLE) {
            pre = 'k_{';
            post = '}';
        }
        else if(object.type == JXG.OBJECT_TYPE_ANGLE) {
            pre = 'W_{';
            post = '}';
        }
        else {
            pre = 's_{';
            post = '}';
        }
    }
    var indices = [];
    var name = '';
    var tmp = '';

    var i = 0;
    var j = 0;

    for(i=0; i<maxNameLength; i++) {
        indices[i] = 0;
    }

    while (indices[maxNameLength-1] < possibleNames.length) {
        for(indices[0]=1; indices[0]<possibleNames.length; indices[0]++) {
            name = pre;

            for(i=maxNameLength; i>0; i--) {
                name += possibleNames[indices[i-1]];
            }

            if (this.elementsByName[name+post] == null) {
                return name+post;
            }

        }
        indices[0] = possibleNames.length;
        for(i=1; i<maxNameLength; i++) {
            if(indices[i-1] == possibleNames.length) {
                indices[i-1] = 1;
                indices[i]++;
            }
        }
    }

    return '';
};

/**
 * Generates unique id for a board. The result is randomly generated and prefixed with 'gxtBoard'.
 * @return {String} Unique id for a board.
 * @private
 */
JXG.Board.prototype.generateId = function () {
    var r = 1;

    // as long as we don't have an unique id generate a new one
    while(JXG.JSXGraph.boards['gxtBoard' + r] != null) {
        r = Math.round(Math.random()*33);
    }

    return ('gxtBoard' + r);
};

/**
 * Composes the unique id for a board. If the ID is empty ('' or null)
 * a new ID is generated, depending on the object type.
 * Additionally, the id of the label is set.
 * As side effect this.numObjects is updated.
 * @param {Object} object Reference of an geometry object that is to be named.
 * @param {int} object Type of the object.
 * @return {String} Unique id for a board.
 * @private
 */
JXG.Board.prototype.setId = function (obj, type) {
    var num = this.numObjects,
        elId = obj.id;
    this.numObjects++;

    // Falls Id nicht vorgegeben, eine Neue generieren:
    if((elId == '') || (elId == null)) {
        elId = this.id + type + num;
    }
    // Objekt an den Renderer zum Zeichnen uebergeben
    obj.id = elId;
    // Objekt in das assoziative Array einfuegen
    this.objects[elId] = obj;

    if(obj.hasLabel) {
        obj.label.content.id = elId+"Label";
        this.addText(obj.label.content);
    }
    return elId;
};

/**
 * @private
 * Calculates mouse coordinates relative to the boards container.
 * @param {Event} Evt The browsers event object.
 * @type Array
 * @return Array of coordinates relative the boards container top left corner.
 */
JXG.Board.prototype.getRelativeMouseCoordinates = function (Evt) {
    var pCont = this.containerObj,
        cPos = JXG.getOffset(pCont), 
        n; //Element.cumulativeOffset(pCont);

    // add border width
    n = parseInt(JXG.getStyle(pCont,'borderLeftWidth'));
    if (isNaN(n)) n = 0; // IE problem if border-width not set explicitly
    cPos[0] += n;

    n = parseInt(JXG.getStyle(pCont,'borderTopWidth'));
    if (isNaN(n)) n = 0;
    cPos[1] += n;

    // add padding
    n = parseInt(JXG.getStyle(pCont,'paddingLeft'));
    if (isNaN(n)) n = 0;
    cPos[0] += n;

    n = parseInt(JXG.getStyle(pCont,'paddingTop'));
    if (isNaN(n)) n = 0;
    cPos[1] += n;

    return cPos;
};

/**
 * @private
 * Handler for click on left arrow in the navigation bar
 **/
JXG.Board.prototype.clickLeftArrow = function (Event) {
    this.origin.scrCoords[1] += this.canvasWidth*0.1;
    this.moveOrigin();
    return this;
};

/**
 * @private
 * Handler for click on right arrow in the navigation bar
 **/
JXG.Board.prototype.clickRightArrow = function (Event) {
    this.origin.scrCoords[1] -= this.canvasWidth*0.1;
    this.moveOrigin();
    return this;
};

/**
 * @private
 * Handler for click on up arrow in the navigation bar
 **/
JXG.Board.prototype.clickUpArrow = function (Event) {
    this.origin.scrCoords[2] += this.canvasHeight*0.1;
    this.moveOrigin();
    return this;
};

/**
 * @private
 * Handler for click on down arrow in the navigation bar
 **/
JXG.Board.prototype.clickDownArrow = function (Event) {
    this.origin.scrCoords[2] -= this.canvasHeight*0.1;
    this.moveOrigin();
    return this;
};

/**
 * iPhone-Events
 */
 
JXG.Board.prototype.touchStartListener = function (evt) {
	var e = document.createEvent("MouseEvents");   
    this.options.precision.hasPoint = this.options.precision.touch;
	e.initMouseEvent('mousedown', true, false, this.containerObj, 0, evt.targetTouches[0].screenX, evt.targetTouches[0].screenY, evt.targetTouches[0].clientX, evt.targetTouches[0].clientY, false, false, evt.targetTouches.length == 1 ? false: true, false, 0, null);
	this.mouseDownListener(e);
}

JXG.Board.prototype.touchMoveListener = function (evt) {
	evt.preventDefault();	
	var e = document.createEvent("MouseEvents");   
	e.initMouseEvent('mousemove', true, false, this.containerObj, 0, evt.targetTouches[0].screenX, evt.targetTouches[0].screenY, evt.targetTouches[0].clientX, evt.targetTouches[0].clientY, false, false, evt.targetTouches.length == 1 ? false: true, false, 0, null);
	this.mouseMoveListener(e);
}

JXG.Board.prototype.touchEndListener = function (evt) {
	var e = document.createEvent("MouseEvents");   
	e.initMouseEvent('mouseup', true, false, this.containerObj, 0, 0, 0, 0, 0, false, false, false, false, 0, null);
	this.mouseUpListener(e);
    this.options.precision.hasPoint = this.options.precision.mouse;
}

/**
 * This method is called by the browser when the left mouse button is released.
 * @param {Event} Event The browsers event object.
 * @private
 */
JXG.Board.prototype.mouseUpListener = function (evt) {
    // redraw with high precision
    this.updateQuality = this.BOARD_QUALITY_HIGH;

    // release mouseup listener
    JXG.removeEvent(document, 'mouseup', this.mouseUpListener, this);

    this.mode = this.BOARD_MODE_NONE;

    // if origin was moved update everything
    if(this.mode == this.BOARD_MODE_MOVE_ORIGIN) {
        this.moveOrigin();
    } else {
        //this.fullUpdate(); // Full update only needed on moveOrigin? (AW)
        this.update();
    }

    // release dragged object
    this.drag_obj = null;
};

/**
 * This method is called by the browser when the mouse is moved.
 * @param {Event} Evt The browsers event object.
 * @private
 */
JXG.Board.prototype.mouseDownListener = function (Evt) {
    var el, pEl, cPos, absPos, dx, dy;

    cPos = this.getRelativeMouseCoordinates(Evt);
    // position of mouse cursor relative to containers position of container
    absPos = JXG.getPosition(Evt);
    dx = absPos[0]-cPos[0]; //Event.pointerX(Evt) - cPos[0];
    dy = absPos[1]-cPos[1]; //Event.pointerY(Evt) - cPos[1];
    this.mousePosAbs = absPos; // Save the mouse position
    this.mousePosRel = [dx,dy];

    if(Evt.shiftKey) {
        this.drag_dx = dx - this.origin.scrCoords[1];
        this.drag_dy = dy - this.origin.scrCoords[2];
        this.mode = this.BOARD_MODE_MOVE_ORIGIN;
        //Event.observe(this.container, 'mouseup', this.mouseUpListener.bind(this));
        JXG.addEvent(document, 'mouseup', this.mouseUpListener, this);
        return;
    }
    if (this.mode==this.BOARD_MODE_CONSTRUCT) return;

    this.mode = this.BOARD_MODE_DRAG;
    if (this.mode==this.BOARD_MODE_DRAG) {
        for(el in this.objects) {
            pEl = this.objects[el];
            if( (pEl.hasPoint != undefined)
                    && ((pEl.type == JXG.OBJECT_TYPE_POINT) || (pEl.type == JXG.OBJECT_TYPE_GLIDER)
                        /*|| (!this.geonextCompatibilityMode && pEl.type == JXG.OBJECT_TYPE_LINE)  // not yet
                        || (!this.geonextCompatibilityMode && pEl.type == JXG.OBJECT_TYPE_CIRCLE)
                        || (!this.geonextCompatibilityMode && pEl.elementClass == JXG.OBJECT_CLASS_CURVE)*/ )
                    && (pEl.visProp['visible'])
                    && (!pEl.fixed) && (!pEl.frozen)
                    && (pEl.hasPoint(dx, dy))
                    ) {
                // Points are preferred:
                if ((pEl.type == JXG.OBJECT_TYPE_POINT) || (pEl.type == JXG.OBJECT_TYPE_GLIDER)) {
                    this.drag_obj = this.objects[el];
                    if (this.options.takeFirst) break;
                }
            }
        }
    }

    // if no draggable object can be found, get outta here immediately
    if(this.drag_obj == null) {
        this.mode = this.BOARD_MODE_NONE;
        return;
    }

    /**
      * New mouse position in screen coordinates.
      */
    this.dragObjCoords = new JXG.Coords(JXG.COORDS_BY_SCREEN, [dx,dy], this);
    JXG.addEvent(document, 'mouseup', this.mouseUpListener,this);
};

/**
 * This method is called by the browser when the left mouse button is clicked.
 * @param {Event} Event The browsers event object.
 * @private
 */
JXG.Board.prototype.mouseMoveListener = function (Event) {
    var el, pEl, cPos, absPos, newPos, dx, dy;

    cPos = this.getRelativeMouseCoordinates(Event);
    // position of mouse cursor relative to containers position of container
    absPos = JXG.getPosition(Event);
    dx = absPos[0]-cPos[0]; //Event.pointerX(Evt) - cPos[0];
    dy = absPos[1]-cPos[1]; //Event.pointerY(Evt) - cPos[1];

    this.mousePosAbs = absPos; // Save the mouse position
    this.mousePosRel = [dx,dy];

    this.updateQuality = this.BOARD_QUALITY_LOW;

    this.dehighlightAll(dx,dy);
    if(this.mode != this.BOARD_MODE_DRAG) {
        this.renderer.hide(this.infobox);
    }

    if(this.mode == this.BOARD_MODE_MOVE_ORIGIN) {
        this.origin.scrCoords[1] = dx - this.drag_dx;
        this.origin.scrCoords[2] = dy - this.drag_dy;
        this.moveOrigin();
    }
    else if(this.mode == this.BOARD_MODE_DRAG) {
        newPos = new JXG.Coords(JXG.COORDS_BY_SCREEN, this.getScrCoordsOfMouse(dx,dy), this);
        if (this.drag_obj.type == JXG.OBJECT_TYPE_POINT
            || this.drag_obj.type == JXG.OBJECT_TYPE_LINE
            || this.drag_obj.type == JXG.OBJECT_TYPE_CIRCLE
            || this.drag_obj.elementClass == JXG.OBJECT_CLASS_CURVE) {

/*
            // Do not use setPositionByTransform at the moment!
            // This concept still has to be worked out.
            
            if ((this.geonextCompatibilityMode && this.drag_obj.type==JXG.OBJECT_TYPE_POINT) || this.drag_obj.group.length != 0) {
                // This is for performance reasons with GEONExT files and for groups (transformations do not work yet with groups)
                this.drag_obj.setPositionDirectly(JXG.COORDS_BY_USER,newPos.usrCoords[1],newPos.usrCoords[2]);
            } else {
                this.drag_obj.setPositionByTransform(JXG.COORDS_BY_USER,
                    newPos.usrCoords[1]-this.dragObjCoords.usrCoords[1],
                    newPos.usrCoords[2]-this.dragObjCoords.usrCoords[2]);
                // Save new mouse position in screen coordinates.
                this.dragObjCoords = newPos;
            }
*/            
            this.drag_obj.setPositionDirectly(JXG.COORDS_BY_USER,newPos.usrCoords[1],newPos.usrCoords[2]);
            this.update(this.drag_obj);
        } else if(this.drag_obj.type == JXG.OBJECT_TYPE_GLIDER) {
            var oldCoords = this.drag_obj.coords;
            // First the new position of the glider is set to the new mouse position
            this.drag_obj.setPositionDirectly(JXG.COORDS_BY_USER,newPos.usrCoords[1],newPos.usrCoords[2]);
            // Then, from this position we compute the projection to the object the glider on which the glider lives.
            if(this.drag_obj.slideObject.type == JXG.OBJECT_TYPE_CIRCLE) {
                this.drag_obj.coords = this.algebra.projectPointToCircle(this.drag_obj, this.drag_obj.slideObject);
            } else if (this.drag_obj.slideObject.type == JXG.OBJECT_TYPE_LINE) {
                this.drag_obj.coords = this.algebra.projectPointToLine(this.drag_obj, this.drag_obj.slideObject);
            }
            // Now, we have to adjust the other group elements again.
            if(this.drag_obj.group.length != 0) {
                this.drag_obj.group[this.drag_obj.group.length-1].dX = this.drag_obj.coords.scrCoords[1] - oldCoords.scrCoords[1];
                this.drag_obj.group[this.drag_obj.group.length-1].dY = this.drag_obj.coords.scrCoords[2] - oldCoords.scrCoords[2];
                this.drag_obj.group[this.drag_obj.group.length-1].update(this);
            } else {
                this.update(this.drag_obj);
            }
        }
        this.updateInfobox(this.drag_obj);
    }
    else { // BOARD_MODE_NONE or BOARD_MODE_CONSTRUCT
        // Elements  below the mouse pointer which are not highlighted are highlighted.
        for(el in this.objects) {
            pEl = this.objects[el];
            if( pEl.hasPoint!=undefined && pEl.visProp['visible']==true && pEl.hasPoint(dx, dy)) {
                //this.renderer.highlight(pEl);

                // this is required in any case because otherwise the box won't be shown until the point is dragged
                this.updateInfobox(pEl);
                if(this.highlightedObjects[el] == null) { // highlight only if not highlighted
                    pEl.highlight();
                    this.highlightedObjects[el] = pEl;
                }
            }
        }
    }
    this.updateQuality = this.BOARD_QUALITY_HIGH;
};

/**
 * Updates and displays a little info box to show coordinates of current selected points.
 * @param {JXG.GeometryElement} el A GeometryElement
 * @private
 */
JXG.Board.prototype.updateInfobox = function(el) {
    var x, y, xc, yc;
    if (!el.showInfobox) {
        return this;
    }
    if (el.elementClass == JXG.OBJECT_CLASS_POINT) {
        xc = el.coords.usrCoords[1]*1;
        yc = el.coords.usrCoords[2]*1;
        this.infobox.setCoords(xc+this.infobox.distanceX/(this.stretchX),
                               yc+this.infobox.distanceY/(this.stretchY));
        if (typeof(el.infoboxText)!="string") {
            x = Math.abs(xc);
            if (x>0.1) {
                x = xc.toFixed(2);
            } else if (x>=0.01) {
                x = xc.toFixed(4);
            } else if (x>=0.0001) {
                x = xc.toFixed(6);
            } else {
                x = xc;
            }
            y = Math.abs(yc);
            if (y>0.1) {
                y = yc.toFixed(2);
            } else if (y>=0.01) {
                y = yc.toFixed(4);
            } else if (y>=0.0001) {
                y = yc.toFixed(6);
            } else {
                y = yc;
            }

            this.highlightInfobox(x,y,el);
        }
        else
            this.highlightCustomInfobox(el.infoboxText,el);

        this.renderer.show(this.infobox);
        this.renderer.updateText(this.infobox);
    }
    return this;
};

JXG.Board.prototype.highlightCustomInfobox = function(text,el) {
    this.infobox.setText('<span style="color:#bbbbbb;">' + text + '</span>');
    return this;
};

JXG.Board.prototype.highlightInfobox = function(x,y,el) {
    this.highlightCustomInfobox('(' + x + ', ' + y + ')');
    return this;
};

/**
 * Remove highlighting of all elements.
 * @private
 */
JXG.Board.prototype.dehighlightAll = function(x,y) {
    var el, pEl;

    for(el in this.highlightedObjects) {
        //this.renderer.noHighlight(this.highlightedObjects[el]);
        pEl = this.highlightedObjects[el];
        if((pEl.hasPoint == undefined) ||
           (!pEl.hasPoint(x, y)) ||
           (pEl.visProp['visible'] == false)) { // dehighlight only if necessary
                pEl.noHighlight();
                delete(this.highlightedObjects[el]);
        }
    }
    return this;
};

/**
 * In case of snapToGrid activated this method caclulates the screen coords of mouse "snapped to grid".
 * @param {int} x X coordinate in screen coordinates
 * @param {int} y Y coordinate in screen coordinates
 */
JXG.Board.prototype.getScrCoordsOfMouse = function (x,y) {
    if(this.snapToGrid) {
        var newCoords = new JXG.Coords(JXG.COORDS_BY_SCREEN, [x,y], this);
        newCoords.setCoordinates(JXG.COORDS_BY_USER,
            [Math.round((newCoords.usrCoords[1])*this.snapSizeX)/this.snapSizeX,
             Math.round((newCoords.usrCoords[2])*this.snapSizeY)/this.snapSizeY]);
        return [newCoords.scrCoords[1], newCoords.scrCoords[2]];
    } else {
        return [x,y];
    }
};

/**
 * In case of snapToGrid activated this method caclulates the user coords of mouse "snapped to grid".
 * @param {Event} Evt Event object containing the mouse coordinates.
 */
JXG.Board.prototype.getUsrCoordsOfMouse = function (Evt) {
    var cPos = this.getRelativeMouseCoordinates(Evt);
    //var x = Event.pointerX(Evt) - cPos[0];
    //var y = Event.pointerY(Evt) - cPos[1];
    var absPos = JXG.getPosition(Evt);
    var x = absPos[0]-cPos[0]; //Event.pointerX(Evt) - cPos[0];
    var y = absPos[1]-cPos[1]; //Event.pointerY(Evt) - cPos[1];

    var newCoords = new JXG.Coords(JXG.COORDS_BY_SCREEN, [x,y], this);
    if(this.snapToGrid) {
        newCoords.setCoordinates(JXG.COORDS_BY_USER,
            [Math.round((newCoords.usrCoords[1])*this.snapSizeX)/this.snapSizeX,
             Math.round((newCoords.usrCoords[2])*this.snapSizeY)/this.snapSizeY]);
    }
    return [newCoords.usrCoords[1], newCoords.usrCoords[2]];
};

/**
 * Collects all elements under current mouse position plus current user coordinates of mouse cursor.
 * @param {Event} Evt Event object containing the mouse coordinates.
 * @type Array
 * @return Array of elements at the current mouse position plus current user coordinates of mouse.
 * @private
 */
JXG.Board.prototype.getAllUnderMouse = function (Evt) {
    var elList = this.getAllObjectsUnderMouse(Evt);
    elList.push(this.getUsrCoordsOfMouse(Evt));
    return elList;
    //return {"elList":elList, "coords":this.getUsrCoordsOfMouse(Evt)};
};

/**
 * Collects all elements under current mouse position.
 * @param {Event} Evt Event object containing the mouse coordinates.
 * @type Array
 * @return Array of elements at the current mouse position.
 * @private
 */
JXG.Board.prototype.getAllObjectsUnderMouse = function (Evt) {
    var cPos = this.getRelativeMouseCoordinates(Evt);

    // mouse position relative to container
    //var dx = Event.pointerX(Evt) - cPos[0];
    //var dy = Event.pointerY(Evt) - cPos[1];
    var absPos = JXG.getPosition(Evt);
    var dx = absPos[0]-cPos[0]; //Event.pointerX(Evt) - cPos[0];
    var dy = absPos[1]-cPos[1]; //Event.pointerY(Evt) - cPos[1];
    var elList = [];
    for (var el in this.objects) {
        if (this.objects[el].visProp['visible'] && this.objects[el].hasPoint(dx, dy)) {
            elList.push(this.objects[el]);
        }
    }
    return elList;
};

/**
 * Sets the board mode.
 * @param {int} mode The board mode the board should be set to. Possible values are
 * <li><ul>BOARD_MODE_NONE</ul><ul>BOARD_MODE_DRAG</ul><ul>BOARD_MODE_CONSTRUCT</ul><ul>BOARD_MODE_MOVE_ORIGIN</ul></li>
 * @private
 */
JXG.Board.prototype.setBoardMode = function (mode) {
    this.mode = mode;
    return this;
};

/**
 * Moves the origin and initializes an update of all elements.
 * @private
 */
JXG.Board.prototype.moveOrigin = function () {
    var el, ob;
    for (ob in this.objects) {
        el = this.objects[ob];
        if (!el.frozen && (el.elementClass==JXG.OBJECT_CLASS_POINT ||
            el.elementClass==JXG.OBJECT_CLASS_CURVE ||
            el.type==JXG.OBJECT_TYPE_AXIS ||
            el.type==JXG.OBJECT_TYPE_TEXT)) {
            if (el.elementClass!=JXG.OBJECT_CLASS_CURVE && el.type!=JXG.OBJECT_TYPE_AXIS)
                el.coords.usr2screen();
        }
    }

    this.clearTraces();

    this.fullUpdate();
    if(this.hasGrid) {
        this.renderer.removeGrid(this);
        this.renderer.drawGrid(this);
    }
    return this;
};

/**
 * After construction of the object the visibility is set
 * and the label is constructed if necessary.
 * @param {Object} obj The object to add.
 * @private
 */
JXG.Board.prototype.finalizeAdding = function (obj) {
    if (obj.hasLabel) {
        this.renderer.drawText(obj.label.content);
    }
    if(!obj.visProp['visible']) {
        this.renderer.hide(obj);
    }

    if(obj.hasLabel && !obj.label.content.visProp['visible']) {
        this.renderer.hide(obj.label.content);
    }
};

/**
 * Registers a point at the board and adds it to the renderer.
 * @param {JXG.Point} obj The point to add.
 * @type String
 * @return Element id of the object.
 * @private
 */
JXG.Board.prototype.addPoint = function (obj) {
    //this.elementsByName[obj.name] = obj;
    var id = this.setId(obj,'P');
    this.renderer.drawPoint(obj);
    this.finalizeAdding(obj);
    return id;
};

/**
 * Registers a line at the board and adds it to the renderer.
 * @param {JXG.Line} obj The line to add.
 * @type String
 * @return Element id of the object.
 * @private
 */
JXG.Board.prototype.addLine = function (obj) {
    var id = this.setId(obj,'L');
    this.renderer.drawLine(obj);
    this.finalizeAdding(obj);
    return id;
};

/**
 * Registers a circle at the board and adds it to the renderer.
 * @param {JXG.Circle} obj The circle to add.
 * @type String
 * @return Element id of the object.
 * @private
 */
JXG.Board.prototype.addCircle = function(obj) {
    var id = this.setId(obj,'C');
    this.renderer.drawCircle(obj);
    this.finalizeAdding(obj);
    return id;
};

/**
 * Registers a polygon at the board and adds it to the renderer.
 * @param {JXG.Polygon} obj The polygon to add.
 * @type String
 * @return Element id of the object.
 * @private
 */
JXG.Board.prototype.addPolygon = function(obj) {
    var id = this.setId(obj,'Py');
    this.renderer.drawPolygon(obj);
    this.finalizeAdding(obj);
    return id;
};

/**
 * Registers a arc at the board and adds it to the renderer.
 * @param {JXG.Arc} obj The arc to add.
 * @type String
 * @return Element id of the object.
 * @private
 */
/* 
JXG.Board.prototype.addArc = function(obj) {
    var id = this.setId(obj,'Ac');
    this.renderer.drawArc(obj);
    this.finalizeAdding(obj);
    return id;
};
*/

/**
 * Registers a sector at the board and adds it to the renderer.
 * @param {JXG.Sector} obj The sector to add.
 * @type String
 * @return Element id of the object.
 * @private
 */
/* 
JXG.Board.prototype.addSector = function(obj) {
    return this.setId(obj,'Sc');
};
*/

/**
 * Registers an angle at the board and adds it to the renderer.
 * @param {JXG.Angle} obj The angle to add.
 * @type String
 * @return Element id of the object.
 * @private
 */
/*
JXG.Board.prototype.addAngle = function (obj) {
    var id = this.setId(obj,'Ag');
    this.renderer.drawAngle(obj);
    this.finalizeAdding(obj);
    return id;
};
*/

/**
 * Registers a curve at the board and adds it to the renderer.
 * @param {JXG.Curve} obj The curve to add.
 * @type String
 * @return Element id of the object.
 * @private
 */
JXG.Board.prototype.addCurve = function (obj) {
    var id = this.setId(obj,'G');
    this.renderer.drawCurve(obj);
    this.finalizeAdding(obj);
    return id;
};

/**
 * Registers a chart at the board and adds it to the renderer.
 * @param {JXG.Chart} obj The chart to add.
 * @type String
 * @return Element id of the object.
 * @private
 */
JXG.Board.prototype.addChart = function (obj) {
    return this.setId(obj,'Chart');
};

/**
 * Registers a arrow at the board and adds it to the renderer.
 * @param {JXG.Arrow} obj The arrow to add.
 * @type String
 * @return Element id of the object.
 * @private
 */
JXG.Board.prototype.addArrow = function(obj) {
    var num = this.numObjects, elId;
    this.numObjects++;

    // Falls Id nicht vorgegeben, eine Neue generieren:
    elId = obj.id;
    if((elId == '') || (elId == null)) {
        elId = this.id + 'A' + num;
    }

    // Objekt in das assoziative Array einfuegen
    this.objects[elId] = obj;

    // Objekt an den Renderer zum Zeichnen uebergeben
    obj.id = elId;
    this.renderer.drawArrow(obj);

    return elId;
};

/**
 * Adds a line to the board and renderer which is orthogonal to the given line and contains point.
 * @param {JXG.Line} l A line.
 * @param {JXG.Point} p A Point.
 * @param {String} id Unique identifier for this object.  If null or an empty string is given,
 * an unique id will be generated by Board
 * @param {String} name Not necessarily unique name, displayed on the board.  If null or an
 * empty string is given, an unique name will be generated.
 * @type String
 * @return Element id of the object.
 * @private
 */
JXG.Board.prototype.addNormal = function(l, p, id, name) {
    var point = JXG.getReference(this, p);
    var line = JXG.getReference(this, l);

    var number = this.numObjects;
    number++;
    if((id == '') || (id == null)) {
        id = this.id + 'L' + number;
    }

    // versteckter Hilfs-Punkt
    var erg = this.algebra.perpendicular(line, point);
    var p2coords = erg[0].usrCoords.slice(1);
    var point2 = new JXG.Point(this, p2coords, id+"P2", '', false);
    point2.fixed = true;
    point.addChild(point2); // notwendig, um auch den Punkt upzudaten
    line.addChild(point2); // notwendig, um auch den Punkt upzudaten

    var perpendicular;
    if(erg[1]) {
        perpendicular = new JXG.Line(this, point2.id, point.id, id, name);
    }
    else {
        perpendicular = new JXG.Line(this, point.id, point2.id, id, name);
    }
    perpendicular.changed = erg[1];
    //point.addChild(perpendicular);
    //line.addChild(perpendicular);

    perpendicular.update = function() {
        if (this.needsUpdate) {
            var erg = this.board.algebra.perpendicular(line, point);
            point2.coords = erg[0];
            if(this.changed != erg[1]) {
                var tmp = this.point1;
                this.point1 = this.point2;
                this.point2 = tmp;
            }
            this.updateStdform(); // For the new intersection functions
            if(this.traced) {
                this.cloneToBackground(true);
            }
        }
    };
    return perpendicular;
};

/**
 * Registers an intersection at the board and adds it to the renderer.
 * @param {JXG.Intersection} obj The intersection to add.
 * @type String
 * @return Element id of the object.
 * @private
 */
JXG.Board.prototype.addIntersection = function (obj) {
    var number = this.numObjects;
    this.numObjects++;
    var elementId = obj.id;

    // Falls Id nicht vergeben, eine neue generieren:
    if((elementId == '') || (elementId == null)) {
        elementId = this.id + 'I' + number;
    }

    // Objekt in das assoziative Array einfuegen
    this.objects[elementId] = obj;

    obj.id = elementId;

    obj.intersect1.addChild(obj);
    obj.intersect2.addChild(obj);

    return elementId;
};

/**
 * Registers a text at the board and adds it to the renderer.
 * @param {JXG.Text} obj The text to add.
 * @type String
 * @return Element id of the object.
 * @private
 */
JXG.Board.prototype.addText = function (obj) {
    var number = this.numObjects;
    this.numObjects++;

    // Falls Id nicht vergeben, eine Neue generieren:
    var elementId = obj.id;
    if((elementId == '') || (elementId == null)) {
        elementId = this.id + 'T' + number;
    }

    // Objekt in das assoziative Array einfuegen
    this.objects[elementId] = obj;

    // Objekt an den Renderer zum Zeichnen uebergeben
    obj.id = elementId;
    if(!obj.isLabel) {
        this.renderer.drawText(obj);
        if(!obj.visProp['visible']) {
            this.renderer.hide(obj);
        }
    }

    return elementId;
};

/**
  * Add conditional updates to the elements.
  * @param {string} str String containing coniditional update in geonext syntax
  */
JXG.Board.prototype.addConditions = function (str) {
    var res = null;
    var plaintext = 'var el,x,y,c;\n';
    var i = str.indexOf('<data>');
    var j = str.indexOf('</data>');
    if (i<0) {
        return;
    }
    while (i>=0) {
        var term = str.slice(i+6,j); // throw away <data>
        var m = term.indexOf('=');
        var left = term.slice(0,m);
        var right = term.slice(m+1);
        m = left.indexOf('.'); // Dies erzeugt Probleme bei Variablennamen der Form " Steuern akt."
        var name = left.slice(0,m);    //.replace(/\s+$/,''); // do NOT cut out name (with whitespace)
        var el = this.elementsByName[JXG.unescapeHTML(name)];

        var property = left.slice(m+1).replace(/\s+/g,'').toLowerCase(); // remove whitespace in property
        right = this.algebra.geonext2JS(right);
        right = right.replace(/this\.board\./g,'this.');

        // Debug
        if (typeof this.elementsByName[name]=='undefined'){
            alert("debug conditions: |"+name+"| undefined");
        }
        plaintext += "el = this.objects[\"" + el.id + "\"];\n";
        //plaintext += "if (el==undefined) { $('debug').value = \"" + name + "\"; } else {\n";
        switch (property) {
            case 'x':
                plaintext += 'y=el.coords.usrCoords[2];\n';  // y stays
                //plaintext += 'el.coords=new JXG.Coords(JXG.COORDS_BY_USER,['+(right) +',y],this);\n';
                plaintext += 'el.setPositionDirectly(JXG.COORDS_BY_USER,'+(right) +',y);\n';
                plaintext += 'el.update();\n';
                break;
            case 'y':
                plaintext += 'x=el.coords.usrCoords[1];\n';  // x stays
                plaintext += 'el.coords=new JXG.Coords(JXG.COORDS_BY_USER,[x,'+(right)+'],this);\n';
                //plaintext += 'el.update();\n';
                break;
            case 'visible':
                plaintext += 'c='+(right)+';\n';
                plaintext += 'if (c) {el.showElement();} else {el.hideElement();}\n';
                break;
            case 'position':
                plaintext += 'el.position = ' + (right) +';\n';
                plaintext += 'el.update();\n';
                //plaintext += 'this.updateElements();\n';
                break;
            case 'stroke':
                plaintext += 'el.strokeColor = ' + (right) +';\n';
                break;
            case 'strokewidth':
                plaintext += 'el.strokeWidth = ' + (right) +';\n';   // wird auch bei Punkten verwendet, was nicht realisiert ist.
                //plaintext += 'el.highlightStrokeWidth = ' + (right) +';\n'; // TODO ?(BV)
                break;
            case 'label':
                //plaintext += 'var color = ' + (right) +';\n';
                //plaintext += 'el.setProperty("labelColor:color");\n';
                break;
            default:
                alert("property '" + property + "' in conditions not implemented:" + right);
                break;
        }
        //plaintext += "}\n";
        str = str.slice(j+7); // cut off "</data>"
        i = str.indexOf('<data>');
        j = str.indexOf('</data>');
    }
    plaintext += 'this.prepareUpdate();\n';
    plaintext += 'this.updateElements();\n';
    plaintext += 'return true;\n';
    //alert(plaintext);
    this.updateConditions = new Function(plaintext);
    this.updateConditions();
};

/**
 * Computes the commands in the conditions-section of the gxt file.
 * It is evaluated after an update, before the unsuspendRedraw.
 * The function is generated in @see #addConditions
 * @private
 */
JXG.Board.prototype.updateConditions = function() { return false; };

/**
 * Registers an image at the board and adds it to the renderer.
 * @param {JXG.Image} obj The image to add.
 * @type String
 * @return Element id of the object.
 * @private
 */
JXG.Board.prototype.addImage = function (obj) {
    var number = this.numObjects;
    this.numObjects++;
    var elementId = obj.id;

    // Falls Id nicht vergeben, eine neue generieren:
    if((elementId == '') || (elementId == null)) {
        elementId = this.id + 'Im' + number;
    }

    // Objekt in die assoziativen Arrays einfuegen
    this.objects[elementId] = obj;
    this.elementsByName[obj.name] = obj;

    // Objekt an den Renderer zum Zeichnen uebergeben
    obj.id = elementId;

    this.renderer.drawImage(obj);
    if(!obj.visProp['visible']) {
       this.renderer.hide(obj);
    }

    return elementId;
};

/**
 * Calculates adequate snap sizes.
 * @private
 */
JXG.Board.prototype.calculateSnapSizes = function() {
    var p1 = new JXG.Coords(JXG.COORDS_BY_USER,[0,0],this),
        p2 = new JXG.Coords(JXG.COORDS_BY_USER,[1/this.gridX,1/this.gridY],this),
        x = p1.scrCoords[1]-p2.scrCoords[1],
        y = p1.scrCoords[2]-p2.scrCoords[2];

    this.snapSizeX = this.gridX;
    while(Math.abs(x) > 25) {
        this.snapSizeX *= 2;
        x /= 2;
    }

    this.snapSizeY = this.gridY;
    while(Math.abs(y) > 25) {
        this.snapSizeY *= 2;
        y /= 2;
    }
    return this;
};

/**
 * Apply update on all objects with the
 * new zoom-factors.
 * @private
 */
JXG.Board.prototype.applyZoom = function() {
    var el, ob;
    for(ob in this.objects) {
        el = this.objects[ob];
        if(!el.frozen && (el.elementClass==JXG.OBJECT_CLASS_POINT ||
            el.elementClass==JXG.OBJECT_CLASS_CURVE ||
            el.type==JXG.OBJECT_TYPE_AXIS ||
            el.type==JXG.OBJECT_TYPE_TEXT)) {
            if(el.elementClass!=JXG.OBJECT_CLASS_CURVE && el.type!=JXG.OBJECT_TYPE_AXIS)
                el.coords.usr2screen();
        }
    }
    this.calculateSnapSizes();

    this.clearTraces();

    this.fullUpdate();
    if(this.hasGrid) {
        this.renderer.removeGrid(this);
        this.renderer.drawGrid(this);
    }
    return this;
};

/**
 * Zooms into the board.
 */
JXG.Board.prototype.zoomIn = function() {
    var oX, oY;
    this.zoomX *= this.options.zoom.factor;
    this.zoomY *= this.options.zoom.factor;
    oX = this.origin.scrCoords[1]*this.options.zoom.factor;
    oY = this.origin.scrCoords[2]*this.options.zoom.factor;
    this.origin = new JXG.Coords(JXG.COORDS_BY_SCREEN, [oX, oY], this);
    this.stretchX = this.zoomX*this.unitX;
    this.stretchY = this.zoomY*this.unitY;
    this.applyZoom();
    return this;
};

/**
 * Zooms out of the board.
 */
JXG.Board.prototype.zoomOut = function() {
    var oX, oY;
    this.zoomX /= this.options.zoom.factor;
    this.zoomY /= this.options.zoom.factor;
    oX = this.origin.scrCoords[1]/this.options.zoom.factor;
    oY = this.origin.scrCoords[2]/this.options.zoom.factor;
    this.origin = new JXG.Coords(JXG.COORDS_BY_SCREEN, [oX, oY], this);
    
    this.stretchX = this.zoomX*this.unitX;
    this.stretchY = this.zoomY*this.unitY;
    this.applyZoom();
    return this;
};

/**
 * Resets zoom factor zu 1.
 */
JXG.Board.prototype.zoom100 = function() {
    var oX, oY, zX, zY;
    
    zX = this.zoomX;
    zY = this.zoomY;
    this.zoomX = 1.0;
    this.zoomY = 1.0;

    oX = this.origin.scrCoords[1]/zX;
    oY = this.origin.scrCoords[2]/zY;
    this.origin = new JXG.Coords(JXG.COORDS_BY_SCREEN, [oX, oY], this);

    this.stretchX = this.zoomX*this.unitX;
    this.stretchY = this.zoomY*this.unitY;
    this.applyZoom();
    return this;
};

/**
 * Zooms the board so every visible point is shown. Keeps aspect ratio.
 */
JXG.Board.prototype.zoomAllPoints = function() {
    var ratio, minX, maxX, minY, maxY, el,
        border, borderX, borderY, distX, distY, newZoom, newZoomX, newZoomY,
        newOriginX, newOriginY;

    ratio = this.zoomX / this.zoomY;
    minX = 0; // (0,0) soll auch sichtbar bleiben
    maxX = 0;
    minY = 0;
    maxY = 0;
    for(el in this.objects) {
        if( (this.objects[el].elementClass == JXG.OBJECT_CLASS_POINT) &&
            this.objects[el].visProp['visible']) {
            if(this.objects[el].coords.usrCoords[1] < minX) {
                minX = this.objects[el].coords.usrCoords[1];
            } else if(this.objects[el].coords.usrCoords[1] > maxX) {
                maxX = this.objects[el].coords.usrCoords[1];
            }
            if(this.objects[el].coords.usrCoords[2] > maxY) {
                maxY = this.objects[el].coords.usrCoords[2];
            } else if(this.objects[el].coords.usrCoords[2] < minY) {
                minY = this.objects[el].coords.usrCoords[2];
            }
        }
    }
    border = 50;
    borderX = border/(this.unitX*this.zoomX);
    borderY = border/(this.unitY*this.zoomY);

    distX = maxX - minX + 2*borderX;
    distY = maxY - minY + 2*borderY;

    newZoom = Math.min(this.canvasWidth/(this.unitX*distX), this.canvasHeight/(this.unitY*distY));
    newZoomY = newZoom;
    newZoomX = newZoom*ratio;

    newOriginX = -(minX-borderX)*this.unitX*newZoomX;
    newOriginY = (maxY+borderY)*this.unitY*newZoomY;
    this.origin = new JXG.Coords(JXG.COORDS_BY_SCREEN, [newOriginX, newOriginY], this);
    this.zoomX = newZoomX;
    this.zoomY = newZoomY;
    this.stretchX = this.zoomX*this.unitX;
    this.stretchY = this.zoomY*this.unitY;

    this.applyZoom();
    return this;
};

/**
 * Removes object from board and renderer.
 * @param {GeometryElement} object The object to remove.
 */
JXG.Board.prototype.removeObject = function(object) {
    var el, i;

    if(JXG.isArray(object)) {
        for(i=0; i<object.length; i++)
            this.removeObject(object[i]);
    }

    object = JXG.getReference(this, object);

    /* Wenn weder die ID noch der Name des Objekts bekannt ist, einfach wieder zurueckgehen */
    if(object == undefined) {
        return this;
    }

    try{
        /* Alle Kinder entfernen */
        for(el in object.childElements) {
            object.childElements[el].board.removeObject(object.childElements[el]);
        }

        for(el in this.objects) {
            if(typeof this.objects[el].childElements != 'undefined')
                delete(this.objects[el].childElements[object.id]);
        }

        /* Das Objekt selbst aus board.objects und board.elementsByName loeschen */
        delete(this.objects[object.id]);
        delete(this.elementsByName[object.name]);

        /* Alles weitere erledigt das Objekt selbst fuer uns. Ist sinnvoller, weil man sonst wieder unterscheiden muesste, was das fuer ein Objekt ist. */
        if(object.remove != undefined) object.remove();
    } catch(e) {
//        alert(object.id + ': Could not be removed, JS says:\n\n' + e);
    }
    return this;
};

/**
 * Initialise some objects which are contained in every GEONExT construction by default,
 * but are not contained in the gxt files.
 * @private
 */
JXG.Board.prototype.initGeonextBoard = function() {
    var p1, p2, p3, l1, l2;

    p1 = new JXG.Point(this, [0,0],this.id + 'gOOe0','Ursprung',false);
    p1.fixed = true;
    p2 = new JXG.Point(this, [1,0],this.id + 'gXOe0','Punkt_1_0',false);
    p2.fixed = true;
    p3 = new JXG.Point(this, [0,1],this.id + 'gYOe0','Punkt_0_1',false);
    p3.fixed = true;
    l1 = new JXG.Line(this, this.id + 'gOOe0', this.id + 'gXOe0', this.id + 'gXLe0','X-Achse');
    l1.hideElement();
    l2 = new JXG.Line(this, this.id + 'gOOe0', this.id + 'gYOe0', this.id + 'gYLe0','Y-Achse');
    l2.hideElement();
    return this;
};

/**
 * Initialise the info box object which is used to display
 * the coordinates of points under the mouse pointer,
 * @private
 */
JXG.Board.prototype.initInfobox= function() {
    //this.infobox = new JXG.Label(this, '0,0', new JXG.Coords(JXG.COORDS_BY_USER, [0, 0], this), this.id + '__infobox');
    this.infobox = new JXG.Text(this, '0,0', '', [0,0], this.id + '__infobox',null, null, false, 'html');
    this.infobox.distanceX = -20;
    this.infobox.distanceY = 25;
    //this.renderer.drawText(this.infobox);
    this.renderer.hide(this.infobox);
    return this;
};

/**
 * Change the height and width of the board's container.
 * @param {int} canvasWidth New width of the container.
 * @param {int} canvasHeight New height of the container.
 */
JXG.Board.prototype.resizeContainer = function(canvasWidth, canvasHeight) {
    this.canvasWidth = 1*canvasWidth;
    this.canvasHeight = 1*canvasHeight;
    this.containerObj.style.width = (this.canvasWidth) + 'px';
    this.containerObj.style.height = (this.canvasHeight) + 'px';
    return this;
};

/**
 * Lists the dependencies graph in a new HTML-window.
 */
JXG.Board.prototype.showDependencies = function() {
    var el, t, c, f, i;

    t = '<p>\n';
    for (el in this.objects) {
        i = 0;
        for (c in this.objects[el].childElements) {
            i++;
        }
        if (i>=0) {
            t += '<b>' + this.objects[el].id + ':</b> ';
        }
        for (c in this.objects[el].childElements) {
            t += this.objects[el].childElements[c].id+'('+this.objects[el].childElements[c].name+')'+', ';
        }
        t += '<p>\n';
    }
    t += '</p>\n';
    f = window.open();
    f.document.open();
    f.document.write(t);
    f.document.close();
    return this;
};

/**
 * Lists the XML code of the construction in a new HTML-window.
 */
JXG.Board.prototype.showXML = function() {
    var f = window.open("");
    f.document.open();
    f.document.write("<pre>"+JXG.escapeHTML(this.xmlString)+"</pre>");
    f.document.close();
    return this;
};

/**
 * Sets for all objects the needsUpdate flag to "true".
 * @param {Object,String} drag Element that caused the update.
 * @private
 */
JXG.Board.prototype.prepareUpdate = function(drag) {
    var el;
    for(el in this.objects) {
       this.objects[el].needsUpdate = true;
    }
    return this;
};

/**
  * Runs through all elements and calls their update() method.
  * @param {Object,String} drag Element that caused the update.
  * @private
  */
JXG.Board.prototype.updateElements = function(drag) {
    var el, pEl,
        isBeforeDrag = true; // If possible, we start the update at the dragged object.

    drag = JXG.getReference(this, drag);
    if (drag==null) {
        isBeforeDrag = false;
    }

    for(el in this.objects) {
        pEl = this.objects[el];
        if (drag!=null && pEl.id != drag.id) {
            isBeforeDrag = false;
        }
        if (!(isBeforeDrag || this.needsFullUpdate || pEl.needsRegularUpdate)) { continue; }
        if (drag==null || pEl.id!=drag.id) {
            //if (this.needsFullUpdate) { pEl.update(true); }
            pEl.update(true);
        } else {
            pEl.update(false);
        }
    }
    return this;
};

/**
  * Runs through all elements and calls their update() method.
  * @param {Object,String} drag Element that caused the update.
  * @private
  */
JXG.Board.prototype.updateRenderer = function(drag) {
    var el, pEl;
    drag = JXG.getReference(this, drag);
    for(el in this.objects) {
        pEl = this.objects[el];
        if (!this.needsFullUpdate && !pEl.needsRegularUpdate) { continue; }
        if (drag == null || pEl.id != drag.id) {
            //if (this.needsFullUpdate) { pEl.updateRenderer(); }
            pEl.updateRenderer();
        } else {
            pEl.updateRenderer();
        }
    }
    return this;
};

/**
  * Adds a hook to this board.
  * @param {function} hook A function to be called by the board after an update occured.
  * @type int
  * @return Id of the hook, required to remove the hook from the board.
  */
JXG.Board.prototype.addHook = function(hook) {
    this.hooks.push(hook);

    hook(this);

    return (this.hooks.length-1);
};

/**
  * Deletes a hook from this board.
  * @param {int} id Id for the hook, required to delete the hook.
  */
JXG.Board.prototype.removeHook = function(id) {
    this.hooks[id] = null;
    return this;
};

/**
  * Runs through all hooked functions and calls them.
  * @private
  */
JXG.Board.prototype.updateHooks = function() {
    var i;
    for(i=0; i<this.hooks.length; i++) {
        if(this.hooks[i] != null)
            this.hooks[i](this);
    }
    return this;
};

/**
  * Adds a dependent board to this board.
  * @param {object}  A reference to board which will be updated after an update of this board occured.
  */
JXG.Board.prototype.addChild = function(board) {
    this.dependentBoards.push(board);
    this.update();
    return this;
};

/**
  * Deletes a board from the list of dependent boards.
  * @param {object} board Reference to the board which will be removed.
  */
JXG.Board.prototype.removeChild = function(board) {
    var i;
    for (i=this.dependentBoards.length-1; i>=0; i--) {
        if (this.dependentBoards[i] == board) {
            this.dependentBoards.splice(i,1);
        }
    }
    return this;
};

/**
  * Runs through most elements and calls their
  * update() method and update the conditions.
  * @param {Object,String} drag Element that caused the update.
  */
JXG.Board.prototype.update = function(drag) {
    var i, len, boardId, b;

    if (this.isSuspendedUpdate) { return this; }
    this.prepareUpdate(drag).updateElements(drag).updateConditions();
    this.renderer.suspendRedraw();
    this.updateRenderer(drag);
    this.renderer.unsuspendRedraw();
    this.updateHooks();

    // To resolve dependencies between boards
    //for(var board in JXG.JSXGraph.boards) {
    len = this.dependentBoards.length;
    for (i=0; i<len; i++) {
        boardId = this.dependentBoards[i].id;
        b = JXG.JSXGraph.boards[boardId];
        if( b != this) {
            b.updateQuality = this.updateQuality;
            b.prepareUpdate(drag).updateElements(drag).updateConditions();
            b.renderer.suspendRedraw();
            b.updateRenderer(drag);
            b.renderer.unsuspendRedraw();
            b.updateHooks();
        }

    }
    return this;
};

/**
  * Runs through all elements and calls their
  * update() method and update the conditions.
  * This is necessary after zooming and changing the bounding box.
  */
JXG.Board.prototype.fullUpdate = function() {
    this.needsFullUpdate = true;
    this.update();
    this.needsFullUpdate = false;
    return this;
};

/**
 * Creates a new geometric element of type elementType.
 * @param {string} elementType Type of the element to be constructed given as a string e.g. 'point' or 'circle'.
 * @param {Array} parents Array of parent elements needed to construct the element e.g. coordinates for a point or two
 * points to construct a line. This highly depends on the elementType that is constructed. See the corresponding JXG.create*
 * methods for a list of possible parameters.
 * @param {Object} attributes An object containing the attributes to be set. This also depends on the elementType.
 * Common attributes are name, visible, strokeColor. @see GeometryElement#setProperty
 * @type Object
 * @return Reference to the created element.
 */
JXG.Board.prototype.createElement = function(elementType, parents, attributes) {
    var el, i, s;

    // CM: AW:
    if (elementType!='turtle' && (parents == null || parents.length == 0)) {  // Turtle may have no parent elements
        return null;
    }
    if (parents == null) { parents = []; }

    elementType = elementType.toLowerCase();

    if (attributes==null) {
        attributes = {};
    }
    for (i=0; i<parents.length; i++) {
        parents[i] = JXG.getReference(this, parents[i]); // TODO: should not be done for content-parameter of JXG.Text
    }

    if(JXG.JSXGraph.elements[elementType] != null) {
	if(typeof JXG.JSXGraph.elements[elementType] == 'function') {
            el = JXG.JSXGraph.elements[elementType](this, parents, attributes);
        } else {
            el = JXG.JSXGraph.elements[elementType].creator(this, parents, attributes);
        }
    } else {
        throw new Error("JSXGraph: JXG.createElement: Unknown element type given: "+elementType);
    }

    if (el==undefined) {
        //throw new Error("JSXGraph: JXG.createElement: failure creating "+elementType);
        return;
    };

    if(JXG.isArray(attributes)) {
        attributes = attributes[0];
    }

//    try {
        if(el.multipleElements) {
            for(s in el) {
                if(typeof el[s].setProperty != 'undefined')
                    el[s].setProperty(attributes);
            }
        } else {
            if(typeof el.setProperty != 'undefined')
                el.setProperty(attributes);
        }

//    } catch (e) { alert("Error setting Property:" + e); };

//    if(!JXG.isArray(el)) {  // Default way of setting attributes: strings, arrays and objects are possible
//        el.setProperty(attributes);
//    }
/* AW: Doch erstmal wieder auskommentiert
    else {                  // Setting attributes of multiple objects simultaneously.  Here, only strings are possible
        for (var s in attributes) {
            for(var i=0; i<el.length; i++) {
                if(attributes[s][i] != null) {el[i].setProperty(s+':'+attributes[s][i]);}
            }
        }
    }
*/
/*
    for (var s in attributes) {
        if(!JXG.isArray(el)) {
            el.setProperty(s+':'+attributes[s]);
        }
        else {
            for(var i=0; i<el.length; i++) {
                if(attributes[s][i] != null) {
                    el[i].setProperty(s+':'+attributes[s][i]);
                }
            }
        }
    }
*/
    this.update(el); // We start updating at the newly created element. AW
    return el;
};

/**
 * Wrapper for {@link #createElement()}.
 */
JXG.Board.prototype.create = JXG.Board.prototype.createElement;

/**
 * Delete the elements drawn as part of a trace of an element.
 */
JXG.Board.prototype.clearTraces = function() {
    var el;

    for(el in this.objects) {
        if (this.objects[el].traced)
            this.objects[el].clearTrace();
    }
    return this;
};

/**
 * Method called before a board is initialized or load from a file. Currently unused.
 * @private
 */
JXG.Board.prototype.beforeLoad = function() {
/*    if(document.getElementsByTagName("body").length > 0) {
        var divNode = document.createElement("div");
        divNode.setAttribute("id", "JXGPreLoadAnimation");
        var imgNode = document.createElement("img");
        imgNode.setAttribute("src", "./css/load.gif");
        divNode.appendChild(imgNode);
        divNode.setStyle({
                    zIndex: 999,
                    position: 'absolute',
                    left: parseInt(JXG.getStyle(this.containerObj,"left")) + (this.canvasWidth - 100)/2,
                    top: parseInt(JXG.getStyle(this.containerObj,"top")) + (this.canvasHeight - 100)/2
                });

        document.getElementsByTagName("body")[0].appendChild(divNode);
    }*/
};

/**
 * Method called after a board got initialized or load from a file. Currently unused.
 * @private
 */
JXG.Board.prototype.afterLoad = function() {
  /*  if(document.getElementsByTagName("body").length > 0) {
        document.getElementsByTagName("body")[0].removeChild(document.getElementById("JXGPreLoadAnimation"));
    }*/
};

/**
 * Stop updates of the board.
 */
JXG.Board.prototype.suspendUpdate = function() {
    this.isSuspendedUpdate = true;
};

/**
 * Enable updates of the board again.
 */
JXG.Board.prototype.unsuspendUpdate = function() {
    this.isSuspendedUpdate = false;
    this.update();
};

/**
 * Set the bounding box of the board.
 * @param {Array} New bounding box [x1,y1,x2,y2]
 * @param {Bool} keepaspectratio: optional flag
 */
JXG.Board.prototype.setBoundingBox = function(bbox,keepaspectratio) {
    if (!JXG.isArray(bbox)) return;
    var h,w,oX,oY;
    w = this.canvasWidth;
    h = this.canvasHeight;
    if (keepaspectratio) {
        this.unitX = w/(bbox[2]-bbox[0]);
        this.unitY = h/(-bbox[3]+bbox[1]);
        if (this.unitX<this.unitY) {
            this.unitY = this.unitX;
        } else {
            this.unitX = this.unitY;
        }
    } else {
        this.unitX = w/(bbox[2]-bbox[0]);
        this.unitY = h/(-bbox[3]+bbox[1]);
    }
    oX = -this.unitX*bbox[0]*this.zoomX;
    oY = this.unitY*bbox[1]*this.zoomY;
    this.origin = new JXG.Coords(JXG.COORDS_BY_SCREEN, [oX, oY], this);
    this.stretchX = this.zoomX*this.unitX;
    this.stretchY = this.zoomY*this.unitY;

    this.moveOrigin();
    return this;
};

/**
 * General purpose animation function, currently only supporting moving points from one place to another. Is faster than
 * managing the animation per point, especially if there is more than one animated point at the same time.
 */
JXG.Board.prototype.animate = function() {
    var count = 0,
        el, o, newCoords, r, p, c, 
        obj=null;

    //this.suspendUpdate();
    for(el in this.animationObjects) {
        if(this.animationObjects[el] == null)
            continue;

        count++;
        o = this.animationObjects[el];
        if(o.animationPath) {
            newCoords = o.animationPath.pop();
            if(typeof newCoords  == 'undefined') {
                delete(o.animationPath);
            } else {
                //o.setPositionByTransform(JXG.COORDS_BY_USER, newCoords[0] - o.coords.usrCoords[1], newCoords[1] - o.coords.usrCoords[2]);
                o.setPositionDirectly(JXG.COORDS_BY_USER, newCoords[0], newCoords[1]);
                //this.update(o);  // May slow down the animation, but is important 
                                 // for dependent glider objects (see tangram.html).
                                 // Otherwise the intended projection may be incorrect.
                o.prepareUpdate().update().updateRenderer();
                obj = o;
            }
        }
        if(o.animationData) {
            c = 0;
            for(r in o.animationData) {
                p = o.animationData[r].pop();
                if(typeof p == 'undefined') {
                    delete(o.animationData[p]);
                } else {
                    c++;
                    o.setProperty(r + ':' + p);
                }
            }
            if(c==0)
                delete(o.animationData);
        }

        if(typeof o.animationData == 'undefined' && typeof o.animationPath == 'undefined') {
            this.animationObjects[el] = null;
            delete(this.animationObjects[el]);
        }
    }
    //this.unsuspendUpdate();

    if(count == 0) {
        window.clearInterval(this.animationIntervalCode);
        delete(this.animationIntervalCode);
    } else {
        this.update(obj);
//	window.setTimeout('JXG.JSXGraph.boards[\'' + this.id + '\'].animate();', 35);
    }
};

JXG.Board.prototype.construct = function(string, mode, params, paraIn, macroName) {
    var splitted, i, first, last, j, output = {}, objName, defElements, obj, type, possibleNames, tmp, noMacro, k, pattern, createdNames, found;
    if(typeof(mode) == "undefined") {
        mode = "normal";
    }
    else { // mode = 'macro'
        createdNames = [];
    }
    output.lines = [];
    output.circles = [];
    output.points = [];
    output.intersections = [];
    output.angles = [];
    output.macros = [];
    output.functions = [];
<<<<<<< HEAD
    output.texts = [];
    output.polygons = [];
=======
>>>>>>> e62cf3e0
    splitted = string.split(';');
    for(i=0; i< splitted.length; i++) {
        // Leerzeichen am Anfang und am Ende entfernen
        splitted[i] = splitted[i].replace (/^\s+/, '').replace (/\s+$/, ''); 
        if(splitted[i].length > 0) {
            if(splitted[i].search(/=/) != -1) {
                objName = splitted[i].split('=');
                splitted[i] = objName[1].replace (/^\s+/, ''); // Leerzeichen am Anfang entfernen
                objName = objName[0].replace (/\s+$/, ''); // Leerzeichen am Ende entfernen
            }
            else {
                objName = '';
            }
            attributes = {};
            found = true;
            while(found) {
                if(splitted[i].search(/(.*)draft$/) != -1) {
                    attributes.draft = true;
                    splitted[i] = RegExp.$1;
                    splitted[i] = splitted[i].replace (/\s+$/, ''); // Leerzeichen am Ende entfernen
                }
                if(splitted[i].search(/(.*)invisible$/) != -1) {
                    attributes.visible = false;
                    splitted[i] = RegExp.$1;
                    splitted[i] = splitted[i].replace (/\s+$/, ''); // Leerzeichen am Ende entfernen
                }
                if(splitted[i].search(/(.*)nolabel$/) != -1) {
                    attributes.withLabel = false;
                    splitted[i] = RegExp.$1;
                    splitted[i] = splitted[i].replace (/\s+$/, ''); // Leerzeichen am Ende entfernen
                }
                if(splitted[i].search(/nolabel|invisible|draft/) == -1) {
                    found = false;
                }
            }
            noMacro = true;
            if(this.definedMacros) {
                for(j=0; j<this.definedMacros.macros.length; j++) {
                    pattern = new RegExp("^"+this.definedMacros.macros[j][0]+"\\s*\\(");
                    if(splitted[i].search(pattern) != -1) { // TODO: testen, was mit den Macros xxx und yxxx passiert
                        alert("MACRO!"+splitted[i]+"_"+this.definedMacros.macros[j][2]);
                        noMacro = false;
                        // Parameter aufdroeseln 
                        splitted[i].match(/\((.*)\)/);
                        tmp = RegExp.$1;                        
                        tmp = tmp.split(',');
                        for(k=0; k < tmp.length; k++) {
                            tmp[k].match(/\s*(\S*)\s*/);
                            tmp[k] = RegExp.$1;
                        }
                        output[objName] = this.construct(this.definedMacros.macros[j][2],'macro',this.definedMacros.macros[j][1], tmp, objName);
                        output.macros.push(output[objName]);
                        j=this.definedMacros.macros.length; // Macro gefunden, also muss die for-Schleife eigentlich nicht weiter durchlaufen werden.
                    }
                }
            }
            if(noMacro) { // splitted[i] war kein Macro-Aufruf
                if(splitted[i].search(/^[\[\]].*[\[\]]$/) != -1) { // Gerade, Halbgerade oder Segment
                    splitted[i].match(/([\[\]])(.*)([\[\]])/);
                    attributes.straightFirst = (RegExp.$1 != '[');
                    attributes.straightLast = (RegExp.$3 == '[');
                    defElements = (RegExp.$2).replace (/^\s+/, '').replace (/\s+$/, '');
                    if(defElements.search(/ /) != -1) {
                        defElements.match(/(\S*) +(\S*)/);
                        defElements = [];
                        defElements[0] = RegExp.$1;
                        defElements[1] = RegExp.$2;
                    } // sonst wird die Gerade durch zwei Punkte definiert, die einen Namen haben, der aus nur jeweils einem Buchstaben besteht
                    if(objName != '') {
                        if(attributes.withLabel == undefined) {
                            attributes.withLabel = true;
                        }
                        attributes.name = objName;
                        if(mode == 'macro') {
                            createdNames.push(objName);
                        }
                    }
                    if(mode == 'macro') {
                        if(macroName != '') {
                            for(j=0; j<createdNames.length; j++) { // vorher oder nachher?
                                if(defElements[0] == createdNames[j]) {
                                    defElements[0] = macroName+"."+defElements[0];
                                }
                                if(defElements[1] == createdNames[j]) {
                                    defElements[1] = macroName+"."+defElements[1];
                                }                                
                            }
                        }
                        for(j=0; j<params.length; j++) {
                            if(defElements[0] == params[j]) {
                                defElements = [paraIn[j], defElements[1]];
                            }
                            if(defElements[1] == params[j]) {
                                defElements = [defElements[0], paraIn[j]];
                            }
                        }
                        if(macroName != '') {
                            attributes.id = macroName+"."+objName;
                        }
                    }
                    defElements = [JXG.getReference(this,defElements[0]), JXG.getReference(this,defElements[1])];
                    
                    output.lines.push(this.createElement('line',
                                            defElements,
                                            attributes));
                    if(objName != '') {
                        output[objName] = output.lines[output.lines.length-1];
                    }
                }
                else if(splitted[i].search(/k\s*\(.*/) != -1) { // Kreis
                    splitted[i].match(/k\s*\(\s*(\S.*\S|\S)\s*,\s*(\S.*\S|\S)\s*\)/);
                    defElements = [];
                    defElements[0] = RegExp.$1;
                    defElements[1] = RegExp.$2;
                    for(j=0; j<=1; j++) {
                        if(defElements[j].search(/[\[\]]/) != -1) { // Linie, definiert durch [P_1 P_2] , ist bei den Parametern dabei
                            defElements[j].match(/^[\[\]]\s*(\S.*\S)\s*[\[\]]$/);
                            defElements[j] = RegExp.$1;
                            if(defElements[j].search(/ /) != -1) {
                                defElements[j].match(/(\S*) +(\S*)/);
                                defElements[j] = [];
                                defElements[j][0] = RegExp.$1;
                                defElements[j][1] = RegExp.$2;
                            } // sonst wird die Gerade durch zwei Punkte definiert, die einen Namen haben, der aus nur jeweils einem Buchstaben besteht
                            if(mode == 'macro') {
                                if(macroName != '') {
                                    for(k=0; k<createdNames.length; k++) { // vorher oder nachher?
                                        if(defElements[j][0] == createdNames[k]) {
                                            defElements[j][0] = macroName+"."+defElements[j][0];
                                        }
                                        if(defElements[j][1] == createdNames[k]) {
                                            defElements[j][1] = macroName+"."+defElements[j][1];
                                        }                                
                                    }
                                }                            
                                for(k=0; k<params.length; k++) {
                                    if(defElements[j][0] == params[k]) {
                                        defElements[j] = [paraIn[k], defElements[j][1]];
                                    }
                                    if(defElements[j][1] == params[k]) {
                                        defElements[j] = [defElements[j][0], paraIn[k]];
                                    }                                    
                                }                               
                            }  
                            defElements[j] = (function(el, board) { return function() { 
                                                        return JXG.getReference(board,el[0]).Dist(JXG.getReference(board,el[1])); // TODO
                                                   }}
                                      )(defElements[j], this);
                        }
                        else if(defElements[j].search(/[0-9\.\s]+/) != -1){ // Radius als Zahl
                            defElements[j] = 1.0*defElements[j]; 
                        }
                        else { // Element mit Name
                            if(mode == 'macro') {
                                if(macroName != '') {
                                    for(k=0; k<createdNames.length; k++) { // vorher oder nachher?
                                        if(defElements[j] == createdNames[k]) {
                                            defElements[j] = macroName+"."+defElements[k];
                                        }                            
                                    }
                                }                            
                                for(k=0; k<params.length; k++) {
                                    if(defElements[j] == params[k]) {
                                        defElements[j] = paraIn[k];
                                    }
                                }
                            }                        
                            defElements[j] = JXG.getReference(this,defElements[j]);
                        }
                    }
                    if(objName != '') {
                        if(attributes.withLabel == undefined) {
                            attributes.withLabel = true;
                        }
                        attributes.name = objName; 
                        if(mode == 'macro') {
                            if(macroName != '') {
                                attributes.id = macroName+"."+objName;
                            } 
                            createdNames.push(objName);
                        }
                    }
                    output.circles.push(this.createElement('circle',defElements,attributes));
                    if(objName != '') {
                        output[objName] = output.circles[output.circles.length-1];
                    }
                }
<<<<<<< HEAD
                else if(splitted[i].search(/^[A-Z]+.*\(\s*[0-9\.\-]+\s*[,\|]\s*[0-9\.\-]+\s*\)/) != -1) { // Punkt, startet mit einem Grossbuchstaben! (definiert durch Koordinaten)
=======
                else if(splitted[i].search(/[A-Z]+.*\(\s*[0-9\.\-]+\s*[,\|]\s*[0-9\.\-]+\s*\)/) != -1) { // Punkt, startet mit einem Grossbuchstaben! (definiert durch Koordinaten)
>>>>>>> e62cf3e0
                    splitted[i].match(/^([A-Z]+\S*)\s*\(\s*(.*)\s*[,\|]\s*(.*)\s*\)$/);
                    objName = RegExp.$1; // Name
                    attributes.name = objName;
                    if(mode == 'macro') {
                        if(macroName != '') {
                            attributes.id = macroName+"."+objName;
                        } 
                        createdNames.push(objName);
                    }                        
                    output.points.push(this.createElement('point',[1.0*RegExp.$2,1.0*RegExp.$3],attributes));
                    output[objName] = output.points[output.points.length-1];
                }
<<<<<<< HEAD
                else if(splitted[i].search(/^[A-Z]+.*\(.+(([,\|]\s*[0-9\.\-]+\s*){2})?/) != -1) { // Gleiter, mit oder ohne Koordinaten
=======
                else if(splitted[i].search(/[A-Z]+.*\(.+(([,\|]\s*[0-9\.\-]+\s*){2})?/) != -1) { // Gleiter, mit oder ohne Koordinaten
>>>>>>> e62cf3e0
                    splitted[i].match(/([A-Z]+.*)\((.*)\)/);
                    objName = RegExp.$1;
                    defElements = RegExp.$2;
                    objName = objName.replace (/^\s+/, '').replace (/\s+$/, '');
                    defElements = defElements.replace (/^\s+/, '').replace (/\s+$/, '');
                    if(defElements.search(/[,\|]/) != -1) { // Koordinaten angegeben
                        defElements.match(/(\S*)\s*[,\|]\s*([0-9\.]+)\s*[,\|]\s*([0-9\.]+)\s*/);
                        defElements = [];
                        defElements[0] = RegExp.$1;
                        defElements[1] = 1.0*RegExp.$2;
                        defElements[2] = 1.0*RegExp.$3;
                    }
                    else { // keine Koordinaten
                        obj = defElements;
                        defElements = [];
                        defElements[0] = obj; // Name des definierenden Elements
                        defElements[1] = 0; // (0,0) als Gleiterkoordinaten vorgeben...
                        defElements[2] = 0;
                    }
                    attributes.name = objName;
                    if(mode == 'macro') {
                        if(macroName != '') {
                            for(k=0; k<createdNames.length; k++) { // vorher oder nachher?
                                if(defElements[0] == createdNames[k]) {
                                    defElements[0] = macroName+"."+defElements[k];
                                }                            
                            }
                        }                            
                        for(k=0; k<params.length; k++) {
                            if(defElements[0] == params[k]) {
                                defElements[0] = paraIn[k];
                            }
                        }  
                        if(macroName != '') {
                            attributes.id = macroName+"."+objName;
                        } 
                        createdNames.push(objName);
                    }                     
                    output.points.push(this.createElement('glider',
                                                          [defElements[1],defElements[2],JXG.getReference(this,defElements[0])],
                                                          attributes));
                    output[objName] = output.points[output.points.length-1];                
                }
                else if(splitted[i].search(/&/) != -1) { // Schnittpunkt
                    splitted[i].match(/(.*)&(.*)/);
                    defElements = [];
                    defElements[0] = RegExp.$1;
                    defElements[1] = RegExp.$2;
                    defElements[0] = defElements[0].replace(/\s+$/, ''); // Leerzeichen am Ende entfernen
                    defElements[1] = defElements[1].replace (/^\s+/, ''); // Leerzeichen am Anfang entfernen
                    if(mode == 'macro') {
                        for(j=0; j<=1; j++) {
                            if(macroName != '') {
                                for(k=0; k<createdNames.length; k++) { // vorher oder nachher?
                                    if(defElements[j] == createdNames[k]) {
                                        defElements[j] = macroName+"."+defElements[k];
                                    }                            
                                }
                            }                            
                            for(k=0; k<params.length; k++) {
                                if(defElements[j] == params[k]) {
                                    defElements[j] = paraIn[k];
                                }
                            }
                        }
                    }
                    defElements[0] = JXG.getReference(this,defElements[0]);
                    defElements[1] = JXG.getReference(this,defElements[1]);
                    if (defElements[0].elementClass==JXG.OBJECT_CLASS_LINE && defElements[1].elementClass==JXG.OBJECT_CLASS_LINE) {
                        if(objName != '') {
                            attributes.name = objName;
                            if(mode == 'macro') {
                                if(macroName != '') {
                                    attributes.id = macroName+"."+objName;
                                } 
                                createdNames.push(objName);
                            } 
                        }
                        obj = this.createElement('intersection',[defElements[0],defElements[1],0],attributes);
                        output.intersections.push(obj);
                    }
                    else {
                        if(objName != '') {
                            attributes.name = objName+"_1";
                            if(mode == 'macro') {
                                if(macroName != '') {
                                    attributes.id = macroName+"."+objName+"_1";
                                } 
                                createdNames.push(objName+"_1");
                            }                            
                        }                
                        obj = this.createElement('intersection',[defElements[0],defElements[1],0],attributes);
                        output.intersections.push(obj);
                        if(objName != '') {
                            attributes.name = objName+"_2";
                            if(mode == 'macro') {
                                if(macroName != '') {
                                    attributes.id = macroName+"."+objName+"_2";
                                } 
                                createdNames.push(objName+"_2");
                            }                              
                        }                    
                        obj = this.createElement('intersection',[defElements[0],defElements[1],1],attributes);
                        output.intersections.push(obj);
                    }
                }
                else if(splitted[i].search(/\|[\|_]\s*\(/) != -1) { // Parallele oder Senkrechte
                    splitted[i].match(/\|([\|_])\s*\(\s*(\S*)\s*,\s*(\S*)\s*\)/);
                    type = RegExp.$1;
                    if(type == '|') {
                        type = 'parallel';
                    }
                    else { // type == '_'
                        type = 'normal';
                    }
                    defElements = [];
                    defElements[0] = RegExp.$2;
                    defElements[1] = RegExp.$3;
                    if(mode == 'macro') {
                        for(j=0; j<=1; j++) {
                            if(macroName != '') {
                                for(k=0; k<createdNames.length; k++) { // vorher oder nachher?
                                    if(defElements[j] == createdNames[k]) {
                                        defElements[j] = macroName+"."+defElements[k];
                                    }                            
                                }
                            }                            
                            for(k=0; k<params.length; k++) {
                                if(defElements[j] == params[k]) {
                                    defElements[j] = paraIn[k];
                                }
                            }
                        }
                    }                    
                    if(objName != '') {
                        attributes.name = objName;
                        if(attributes.withLabel == undefined) {
                            attributes.withLabel = true;
                        }
                        if(mode == 'macro') {
                            if(macroName != '') {
                                attributes.id = macroName+"."+objName;
                            } 
                            createdNames.push(objName);
                        }                         
                    }
                    output.lines.push(this.createElement(type,
                                                         [JXG.getReference(this,defElements[0]),JXG.getReference(this,defElements[1])],
                                                         attributes));
                    if(objName != '') {
                        output[objName] = output.lines[output.lines.length-1];
                    }               
<<<<<<< HEAD
                }
                else if(splitted[i].search(/^</) != -1) { // Winkel
                    splitted[i].match(/<\s*\(\s*(\S*)\s*,\s*(\S*)\s*,\s*(\S*)\s*\)/);
                    defElements = [];
                    defElements[0] = RegExp.$1;
                    defElements[1] = RegExp.$2;
                    defElements[2] = RegExp.$3;
                    if(mode == 'macro') {
                        for(j=0; j<=2; j++) {
                            if(macroName != '') {
                                for(k=0; k<createdNames.length; k++) { // vorher oder nachher?
                                    if(defElements[j] == createdNames[k]) {
                                        defElements[j] = macroName+"."+defElements[k];
                                    }                            
                                }
                            }                            
                            for(k=0; k<params.length; k++) {
                                if(defElements[j] == params[k]) {
                                    defElements[j] = paraIn[k];
                                }
                            }
                        }
                    }                    
                    if(objName == '') {
                        output.lines.push(this.createElement('angle',
                                                            [JXG.getReference(this,defElements[0]),
                                                             JXG.getReference(this,defElements[1]),
                                                             JXG.getReference(this,defElements[2])],
                                                             attributes));
                    }
                    else {
                        possibleNames = ['alpha', 'beta', 'gamma', 'delta', 'epsilon', 'zeta', 'eta', 'theta',
                                    'iota', 'kappa', 'lambda', 'mu', 'nu', 'xi', 'omicron', 'pi', 'rho', 
                                    'sigmaf', 'sigma', 'tau', 'upsilon', 'phi', 'chi', 'psi', 'omega'];
                        type = '';
                        for(j=0; j<possibleNames.length;j++) {
                            if(objName == possibleNames[j]) {
                                attributes.name = '&'+objName+';';
                                type = 'greek';
                                break;
                            }
                            else {
                                if(j == possibleNames.length -1) {
                                    attributes.name = objName;
                                }
                            }
                        }
                        if(attributes.withLabel == undefined) {
                            attributes.withLabel = true;
                        }
                        if(mode == 'macro') {
                            if(macroName != '') {
                                attributes.id = macroName+"."+objName;
                            } 
                            createdNames.push(objName);
                        }                        
                        output.angles.push(this.createElement('angle',
                                                             [JXG.getReference(this,defElements[0]),
                                                              JXG.getReference(this,defElements[1]),
                                                              JXG.getReference(this,defElements[2])],
                                                             attributes));
                        output[objName] = output.angles[output.angles.length-1]; 
                    }  
                }
                else if(splitted[i].search(/([0-9]+)\/([0-9]+)\(\s*(\S*)\s*,\s*(\S*)\s*\)/) != -1) { // Punkt mit Teilverhaeltnis, z.B. Mittelpunkt
                    defElements = [];
                    defElements[0] = 1.0*(RegExp.$1)/(1.0*(RegExp.$2));
                    defElements[1] = RegExp.$3;
                    defElements[2] = RegExp.$4;                    
                    if(mode == 'macro') {
                        for(j=1; j<=2; j++) {
=======
                }
                else if(splitted[i].search(/^</) != -1) { // Winkel
                    splitted[i].match(/<\s*\(\s*(\S*)\s*,\s*(\S*)\s*,\s*(\S*)\s*\)/);
                    defElements = [];
                    defElements[0] = RegExp.$1;
                    defElements[1] = RegExp.$2;
                    defElements[2] = RegExp.$3;
                    if(mode == 'macro') {
                        for(j=0; j<=2; j++) {
>>>>>>> e62cf3e0
                            if(macroName != '') {
                                for(k=0; k<createdNames.length; k++) { // vorher oder nachher?
                                    if(defElements[j] == createdNames[k]) {
                                        defElements[j] = macroName+"."+defElements[k];
                                    }                            
                                }
                            }                            
                            for(k=0; k<params.length; k++) {
                                if(defElements[j] == params[k]) {
                                    defElements[j] = paraIn[k];
                                }
                            }
                        }
                    }                    
<<<<<<< HEAD
                    defElements[1] = JXG.getReference(this,RegExp.$3);
                    defElements[2] = JXG.getReference(this,RegExp.$4);
                    obj = [];
                    obj[0] = (function(el, board) { return function() { 
                                                                  return (1-el[0])*el[1].coords.usrCoords[1]+el[0]*el[2].coords.usrCoords[1]; 
                                                   }}
                                      )(defElements, this);
                    obj[1] = (function(el, board) { return function() { 
                                                                  return (1-el[0])*el[1].coords.usrCoords[2]+el[0]*el[2].coords.usrCoords[2]; 
                                                   }}
                                      )(defElements, this);
                    if(objName != '') {                                  
                        attributes.name = objName;
                        if(mode == 'macro') {
                            if(macroName != '') {
                                attributes.id = macroName+"."+objName;
                            } 
                            createdNames.push(objName);
                        }                         
                    }
                    output.points.push(board.createElement('point',[obj[0],obj[1]],attributes));
                    if(objName != '') { 
                        output[objName] = output.points[output.points.length-1]; 
                    }
                }
                else if(splitted[i].search(/(\S*)\s*:\s*(.*)/) != -1) { // Funktionsgraph
                    objName = RegExp.$1;
                    tmp = this.algebra.geonext2JS(RegExp.$2);
                    defElements = [new Function('x','var y = '+tmp+'; return y;')];
                    attributes.name = objName;
                    output.functions.push(board.create('functiongraph',defElements,attributes));
                    output[objName] = output.functions[output.functions.length-1]; 
                }
                else if(splitted[i].search(/#(.*)\(\s*([0-9])\s*[,|]\s*([0-9])\s*\)/) != -1) { // Text element
                    defElements = []; // [0-9\.\-]+
                    defElements[0] = RegExp.$1;
                    defElements[1] = 1.0*RegExp.$2;
                    defElements[2] = 1.0*RegExp.$3;
                    defElements[0] = defElements[0].replace (/^\s+/, '').replace (/\s+$/, ''); // trim
                    output.texts.push(board.createElement('text',[defElements[1],defElements[2],defElements[0]], attributes)); 
                }
                else if(splitted[i].search(/(\S*)\s*\[(.*)\]/) != -1) { // Polygon
                    attributes.name = RegExp.$1;
                    if(attributes.withLabel == undefined) {
                        attributes.withLabel = true;
                    }                    
                    defElements = RegExp.$2;
                    defElements = defElements.split(',');
                    for(j=0; j<defElements.length; j++) {
                        defElements[j] = defElements[j].replace (/^\s+/, '').replace (/\s+$/, ''); // trim
                        if(mode == 'macro') {
                            if(macroName != '') {
=======
                    if(objName == '') {
                        output.lines.push(this.createElement('angle',
                                                            [JXG.getReference(this,defElements[0]),
                                                             JXG.getReference(this,defElements[1]),
                                                             JXG.getReference(this,defElements[2])],
                                                             attributes));
                    }
                    else {
                        possibleNames = ['alpha', 'beta', 'gamma', 'delta', 'epsilon', 'zeta', 'eta', 'theta',
                                    'iota', 'kappa', 'lambda', 'mu', 'nu', 'xi', 'omicron', 'pi', 'rho', 
                                    'sigmaf', 'sigma', 'tau', 'upsilon', 'phi', 'chi', 'psi', 'omega'];
                        type = '';
                        for(j=0; j<possibleNames.length;j++) {
                            if(objName == possibleNames[j]) {
                                attributes.name = '&'+objName+';';
                                type = 'greek';
                                break;
                            }
                            else {
                                if(j == possibleNames.length -1) {
                                    attributes.name = objName;
                                }
                            }
                        }
                        if(attributes.withLabel == undefined) {
                            attributes.withLabel = true;
                        }
                        if(mode == 'macro') {
                            if(macroName != '') {
                                attributes.id = macroName+"."+objName;
                            } 
                            createdNames.push(objName);
                        }                        
                        output.angles.push(this.createElement('angle',
                                                             [JXG.getReference(this,defElements[0]),
                                                              JXG.getReference(this,defElements[1]),
                                                              JXG.getReference(this,defElements[2])],
                                                             attributes));
                        output[objName] = output.angles[output.angles.length-1]; 
                    }  
                }
                else if(splitted[i].search(/([0-9]+)\/([0-9]+)\(\s*(\S*)\s*,\s*(\S*)\s*\)/) != -1) { // Punkt mit Teilverhaeltnis, z.B. Mittelpunkt
                    defElements = [];
                    defElements[0] = 1.0*(RegExp.$1)/(1.0*(RegExp.$2));
                    defElements[1] = RegExp.$3;
                    defElements[2] = RegExp.$4;                    
                    if(mode == 'macro') {
                        for(j=1; j<=2; j++) {
                            if(macroName != '') {
>>>>>>> e62cf3e0
                                for(k=0; k<createdNames.length; k++) { // vorher oder nachher?
                                    if(defElements[j] == createdNames[k]) {
                                        defElements[j] = macroName+"."+defElements[k];
                                    }                            
                                }
                            }                            
                            for(k=0; k<params.length; k++) {
                                if(defElements[j] == params[k]) {
                                    defElements[j] = paraIn[k];
                                }
                            }
                        }
<<<<<<< HEAD
                        defElements[j] = JXG.getReference(this,defElements[j]);
                    }
                    output.polygons.push(board.createElement('polygon',defElements,attributes));
=======
                    }                    
                    defElements[1] = JXG.getReference(this,RegExp.$3);
                    defElements[2] = JXG.getReference(this,RegExp.$4);
                    obj = [];
                    obj[0] = (function(el, board) { return function() { 
                                                                  return (1-el[0])*el[1].coords.usrCoords[1]+el[0]*el[2].coords.usrCoords[1]; 
                                                   }}
                                      )(defElements, this);
                    obj[1] = (function(el, board) { return function() { 
                                                                  return (1-el[0])*el[1].coords.usrCoords[2]+el[0]*el[2].coords.usrCoords[2]; 
                                                   }}
                                      )(defElements, this);
                    if(objName != '') {                                  
                        attributes.name = objName;
                        if(mode == 'macro') {
                            if(macroName != '') {
                                attributes.id = macroName+"."+objName;
                            } 
                            createdNames.push(objName);
                        }                         
                    }
                    output.points.push(board.createElement('point',[obj[0],obj[1]],attributes));
                    if(objName != '') { 
                        output[objName] = output.points[output.points.length-1]; 
                    }
                }
                else if(splitted[i].search(/(\S*)\s*:\s*(.*)/) != -1) { // Funktionsgraph
                    objName = RegExp.$1;
                    tmp = this.algebra.geonext2JS(RegExp.$2);
                    defElements = [new Function('x','var y = '+tmp+'; return y;')];
                    attributes.name = objName;
                    output.functions.push(board.create('functiongraph',defElements,attributes));
                    output[objName] = output.functions[output.functions.length-1]; 
>>>>>>> e62cf3e0
                }
            }
        }
    }
    return output;
};

JXG.Board.prototype.addMacro = function(string) {
    var defHead, defBody, defName = '', i;
    string.match(/(.*)\{(.*)\}/);
    defHead = RegExp.$1;
    defBody = RegExp.$2;
    if(defHead.search(/=/) != -1) {
        defHead.match(/\s*(\S*)\s*=.*/);
        defName = RegExp.$1;
        defHead = (defHead.split('='))[1];
    }
    defHead.match(/Macro\((.*)\)/);
    defHead = RegExp.$1;
    defHead = defHead.split(',');
    for(i=0; i < defHead.length; i++) {
        defHead[i].match(/\s*(\S*)\s*/);
        defHead[i] = RegExp.$1;
    }
    
    if(this.definedMacros == null) {
        this.definedMacros = {};
        this.definedMacros.macros = [];
    }

    this.definedMacros.macros.push([defName, defHead, defBody]);
    if(defName != '') {
        this.definedMacros.defName = this.definedMacros.macros[this.definedMacros.macros.length-1];
    }
    
<<<<<<< HEAD
}
=======
};

// vim: et ts=4
>>>>>>> e62cf3e0
<|MERGE_RESOLUTION|>--- conflicted
+++ resolved
@@ -2254,11 +2254,8 @@
     output.angles = [];
     output.macros = [];
     output.functions = [];
-<<<<<<< HEAD
     output.texts = [];
     output.polygons = [];
-=======
->>>>>>> e62cf3e0
     splitted = string.split(';');
     for(i=0; i< splitted.length; i++) {
         // Leerzeichen am Anfang und am Ende entfernen
@@ -2446,11 +2443,7 @@
                         output[objName] = output.circles[output.circles.length-1];
                     }
                 }
-<<<<<<< HEAD
                 else if(splitted[i].search(/^[A-Z]+.*\(\s*[0-9\.\-]+\s*[,\|]\s*[0-9\.\-]+\s*\)/) != -1) { // Punkt, startet mit einem Grossbuchstaben! (definiert durch Koordinaten)
-=======
-                else if(splitted[i].search(/[A-Z]+.*\(\s*[0-9\.\-]+\s*[,\|]\s*[0-9\.\-]+\s*\)/) != -1) { // Punkt, startet mit einem Grossbuchstaben! (definiert durch Koordinaten)
->>>>>>> e62cf3e0
                     splitted[i].match(/^([A-Z]+\S*)\s*\(\s*(.*)\s*[,\|]\s*(.*)\s*\)$/);
                     objName = RegExp.$1; // Name
                     attributes.name = objName;
@@ -2463,11 +2456,7 @@
                     output.points.push(this.createElement('point',[1.0*RegExp.$2,1.0*RegExp.$3],attributes));
                     output[objName] = output.points[output.points.length-1];
                 }
-<<<<<<< HEAD
                 else if(splitted[i].search(/^[A-Z]+.*\(.+(([,\|]\s*[0-9\.\-]+\s*){2})?/) != -1) { // Gleiter, mit oder ohne Koordinaten
-=======
-                else if(splitted[i].search(/[A-Z]+.*\(.+(([,\|]\s*[0-9\.\-]+\s*){2})?/) != -1) { // Gleiter, mit oder ohne Koordinaten
->>>>>>> e62cf3e0
                     splitted[i].match(/([A-Z]+.*)\((.*)\)/);
                     objName = RegExp.$1;
                     defElements = RegExp.$2;
@@ -2620,7 +2609,6 @@
                     if(objName != '') {
                         output[objName] = output.lines[output.lines.length-1];
                     }               
-<<<<<<< HEAD
                 }
                 else if(splitted[i].search(/^</) != -1) { // Winkel
                     splitted[i].match(/<\s*\(\s*(\S*)\s*,\s*(\S*)\s*,\s*(\S*)\s*\)/);
@@ -2692,17 +2680,6 @@
                     defElements[2] = RegExp.$4;                    
                     if(mode == 'macro') {
                         for(j=1; j<=2; j++) {
-=======
-                }
-                else if(splitted[i].search(/^</) != -1) { // Winkel
-                    splitted[i].match(/<\s*\(\s*(\S*)\s*,\s*(\S*)\s*,\s*(\S*)\s*\)/);
-                    defElements = [];
-                    defElements[0] = RegExp.$1;
-                    defElements[1] = RegExp.$2;
-                    defElements[2] = RegExp.$3;
-                    if(mode == 'macro') {
-                        for(j=0; j<=2; j++) {
->>>>>>> e62cf3e0
                             if(macroName != '') {
                                 for(k=0; k<createdNames.length; k++) { // vorher oder nachher?
                                     if(defElements[j] == createdNames[k]) {
@@ -2717,7 +2694,6 @@
                             }
                         }
                     }                    
-<<<<<<< HEAD
                     defElements[1] = JXG.getReference(this,RegExp.$3);
                     defElements[2] = JXG.getReference(this,RegExp.$4);
                     obj = [];
@@ -2770,57 +2746,6 @@
                         defElements[j] = defElements[j].replace (/^\s+/, '').replace (/\s+$/, ''); // trim
                         if(mode == 'macro') {
                             if(macroName != '') {
-=======
-                    if(objName == '') {
-                        output.lines.push(this.createElement('angle',
-                                                            [JXG.getReference(this,defElements[0]),
-                                                             JXG.getReference(this,defElements[1]),
-                                                             JXG.getReference(this,defElements[2])],
-                                                             attributes));
-                    }
-                    else {
-                        possibleNames = ['alpha', 'beta', 'gamma', 'delta', 'epsilon', 'zeta', 'eta', 'theta',
-                                    'iota', 'kappa', 'lambda', 'mu', 'nu', 'xi', 'omicron', 'pi', 'rho', 
-                                    'sigmaf', 'sigma', 'tau', 'upsilon', 'phi', 'chi', 'psi', 'omega'];
-                        type = '';
-                        for(j=0; j<possibleNames.length;j++) {
-                            if(objName == possibleNames[j]) {
-                                attributes.name = '&'+objName+';';
-                                type = 'greek';
-                                break;
-                            }
-                            else {
-                                if(j == possibleNames.length -1) {
-                                    attributes.name = objName;
-                                }
-                            }
-                        }
-                        if(attributes.withLabel == undefined) {
-                            attributes.withLabel = true;
-                        }
-                        if(mode == 'macro') {
-                            if(macroName != '') {
-                                attributes.id = macroName+"."+objName;
-                            } 
-                            createdNames.push(objName);
-                        }                        
-                        output.angles.push(this.createElement('angle',
-                                                             [JXG.getReference(this,defElements[0]),
-                                                              JXG.getReference(this,defElements[1]),
-                                                              JXG.getReference(this,defElements[2])],
-                                                             attributes));
-                        output[objName] = output.angles[output.angles.length-1]; 
-                    }  
-                }
-                else if(splitted[i].search(/([0-9]+)\/([0-9]+)\(\s*(\S*)\s*,\s*(\S*)\s*\)/) != -1) { // Punkt mit Teilverhaeltnis, z.B. Mittelpunkt
-                    defElements = [];
-                    defElements[0] = 1.0*(RegExp.$1)/(1.0*(RegExp.$2));
-                    defElements[1] = RegExp.$3;
-                    defElements[2] = RegExp.$4;                    
-                    if(mode == 'macro') {
-                        for(j=1; j<=2; j++) {
-                            if(macroName != '') {
->>>>>>> e62cf3e0
                                 for(k=0; k<createdNames.length; k++) { // vorher oder nachher?
                                     if(defElements[j] == createdNames[k]) {
                                         defElements[j] = macroName+"."+defElements[k];
@@ -2833,45 +2758,9 @@
                                 }
                             }
                         }
-<<<<<<< HEAD
                         defElements[j] = JXG.getReference(this,defElements[j]);
                     }
                     output.polygons.push(board.createElement('polygon',defElements,attributes));
-=======
-                    }                    
-                    defElements[1] = JXG.getReference(this,RegExp.$3);
-                    defElements[2] = JXG.getReference(this,RegExp.$4);
-                    obj = [];
-                    obj[0] = (function(el, board) { return function() { 
-                                                                  return (1-el[0])*el[1].coords.usrCoords[1]+el[0]*el[2].coords.usrCoords[1]; 
-                                                   }}
-                                      )(defElements, this);
-                    obj[1] = (function(el, board) { return function() { 
-                                                                  return (1-el[0])*el[1].coords.usrCoords[2]+el[0]*el[2].coords.usrCoords[2]; 
-                                                   }}
-                                      )(defElements, this);
-                    if(objName != '') {                                  
-                        attributes.name = objName;
-                        if(mode == 'macro') {
-                            if(macroName != '') {
-                                attributes.id = macroName+"."+objName;
-                            } 
-                            createdNames.push(objName);
-                        }                         
-                    }
-                    output.points.push(board.createElement('point',[obj[0],obj[1]],attributes));
-                    if(objName != '') { 
-                        output[objName] = output.points[output.points.length-1]; 
-                    }
-                }
-                else if(splitted[i].search(/(\S*)\s*:\s*(.*)/) != -1) { // Funktionsgraph
-                    objName = RegExp.$1;
-                    tmp = this.algebra.geonext2JS(RegExp.$2);
-                    defElements = [new Function('x','var y = '+tmp+'; return y;')];
-                    attributes.name = objName;
-                    output.functions.push(board.create('functiongraph',defElements,attributes));
-                    output[objName] = output.functions[output.functions.length-1]; 
->>>>>>> e62cf3e0
                 }
             }
         }
@@ -2906,11 +2795,6 @@
     if(defName != '') {
         this.definedMacros.defName = this.definedMacros.macros[this.definedMacros.macros.length-1];
     }
-    
-<<<<<<< HEAD
-}
-=======
-};
-
-// vim: et ts=4
->>>>>>> e62cf3e0
+};
+
+// vim: et ts=4